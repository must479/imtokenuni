export enum FeatureFlag {
  traceJsonRpc = 'traceJsonRpc',
  landingPage = 'landingPage',
<<<<<<< HEAD
  nftListing = 'nftListing',
=======
  permit2 = 'permit2',
>>>>>>> 6480b947
}<|MERGE_RESOLUTION|>--- conflicted
+++ resolved
@@ -1,9 +1,6 @@
 export enum FeatureFlag {
   traceJsonRpc = 'traceJsonRpc',
   landingPage = 'landingPage',
-<<<<<<< HEAD
   nftListing = 'nftListing',
-=======
   permit2 = 'permit2',
->>>>>>> 6480b947
 }