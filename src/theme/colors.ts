// Based mostly on https://github.com/Uniswap/interface/blob/main/src/theme/index.tsx
import { opacify } from './utils'

export const colors = {
  white: '#FFFFFF',
  black: '#000000',
  gray50: '#F5F6FC',
  gray100: '#E8ECFB',
  gray150: '#D2D9EE',
  gray200: '#B8C0DC',
  gray250: '#A6AFCA',
  gray300: '#98A1C0',
  gray350: '#888FAB',
  gray400: '#7780A0',
  gray450: '#6B7594',
  gray500: '#5D6785',
  gray550: '#505A78',
  gray600: '#404A67',
  gray650: '#333D59',
  gray700: '#293249',
  gray750: '#1B2236',
  gray800: '#131A2A',
  gray850: '#0E1524',
  gray900: '#0D111C',
  pink50: '#F9ECF1',
  pink100: '#FFD9E4',
  pink200: '#FBA4C0',
  pink300: '#FF6FA3',
  pink400: '#FB118E',
  pink500: '#C41969',
  pink600: '#8C0F49',
  pink700: '#55072A',
  pink800: '#350318',
  pink900: '#2B000B',
  pinkVibrant: '#F51A70',
  red50: '#FAECEA',
  red100: '#FED5CF',
  red200: '#FEA79B',
  red300: '#FD766B',
  red400: '#FA2B39',
  red500: '#C4292F',
  red600: '#891E20',
  red700: '#530F0F',
  red800: '#380A03',
  red900: '#240800',
  redVibrant: '#F14544',
  yellow50: '#F6F2D5',
  yellow100: '#DBBC19',
  yellow200: '#DBBC19',
  yellow300: '#BB9F13',
  yellow400: '#A08116',
  yellow500: '#866311',
  yellow600: '#5D4204',
  yellow700: '#3E2B04',
  yellow800: '#231902',
  yellow900: '#180F02',
  yellowVibrant: '#FAF40A',
  // TODO: add gold 50-900
  gold200: '#EEB317',
  goldVibrant: '#FEB239',
  green50: '#E3F3E6',
  green100: '#BFEECA',
  green200: '#76D191',
  green300: '#40B66B',
  green400: '#209853',
  green500: '#0B783E',
  green600: '#0C522A',
  green700: '#053117',
  green800: '#091F10',
  green900: '#09130B',
  greenVibrant: '#5CFE9D',
  blue50: '#EDEFF8',
  blue100: '#DEE1FF',
  blue200: '#ADBCFF',
  blue300: '#869EFF',
  blue400: '#4C82FB',
  blue500: '#1267D6',
  blue600: '#1D4294',
  blue700: '#09265E',
  blue800: '#0B193F',
  blue900: '#040E34',
  blueVibrant: '#587BFF',
  // TODO: add magenta 50-900
  magentaVibrant: '#FC72FF',
  purple900: '#1C0337',
  // TODO: add all other vibrant variations
  networkEthereum: '#627EEA',
  networkOptimism: '#FF0420',
  networkOptimismSoft: 'rgba(255, 4, 32, 0.16)',
  networkPolygon: '#A457FF',
  networkArbitrum: '#28A0F0',
  networkPolygonSoft: 'rgba(164, 87, 255, 0.16)',
  networkEthereumSoft: 'rgba(98, 126, 234, 0.16)',
}

<<<<<<< HEAD
export type Theme = typeof darkTheme
=======
export interface Palette {
  userThemeColor: Color

  background: string
  backgroundBackdrop: Color
  backgroundSurface: Color
  backgroundInteractive: Color
  backgroundFloating: Color
  backgroundModule: Color
  backgroundOutline: Color
  backgroundScrim: Color
  backgroundScrolledSurface: Color

  textPrimary: Color
  textSecondary: Color
  textTertiary: Color

  accentAction: Color
  accentActive: Color
  accentSuccess: Color
  accentWarning: Color
  accentFailure: Color
  accentCritical: Color

  accentActionSoft: Color
  accentActiveSoft: Color
  accentSuccessSoft: Color
  accentWarningSoft: Color
  accentFailureSoft: Color

  accentTextDarkPrimary: Color
  accentTextDarkSecondary: Color
  accentTextDarkTertiary: Color

  accentTextLightPrimary: Color
  accentTextLightSecondary: Color
  accentTextLightTertiary: Color

  white: Color
  black: Color

  chain_1: Color
  chain_3: Color
  chain_4: Color
  chain_5: Color
  chain_10: Color
  chain_137: Color
  chain_42: Color
  chain_420: Color
  chain_42161: Color
  chain_421611: Color
  chain_80001: Color
  chain_137_background: Color
  chain_10_background: Color
  chain_42161_background: Color

  shallowShadow: Color
  deepShadow: Color
  networkDefaultShadow: Color

  stateOverlayHover: Color
  stateOverlayPressed: Color
}

export const colorsLight: Palette = {
  userThemeColor: colors.pink400,

  background: '#faf9fa', //INTENTIONALLY OFF THEME TO GIVE WHITE BG A SOFTER VISUAL
  backgroundBackdrop: colors.white,
  backgroundSurface: colors.white,
  backgroundModule: colors.gray50,
  backgroundInteractive: colors.gray100,
  backgroundFloating: opacify(8, colors.gray700),
  backgroundOutline: colors.gray100,
  backgroundScrim: opacify(60, colors.gray900),
  backgroundScrolledSurface: opacify(72, colors.white),

  textPrimary: colors.gray900,
  textSecondary: colors.gray400,
  textTertiary: colors.gray300,

  accentAction: colors.pink400,
  accentActive: colors.blue400,
  accentSuccess: colors.green300,
  accentWarning: colors.gold200,
  accentFailure: colors.red400,
  accentCritical: colors.red400,

  accentActionSoft: opacify(24, colors.pink400),
  accentActiveSoft: opacify(24, colors.blue400),
  accentSuccessSoft: opacify(24, colors.green400),
  accentWarningSoft: opacify(24, colors.gold200),
  accentFailureSoft: opacify(12, colors.red400),

  accentTextDarkPrimary: opacify(80, colors.gray900),
  accentTextDarkSecondary: opacify(60, colors.gray900),
  accentTextDarkTertiary: opacify(24, colors.gray900),

  accentTextLightPrimary: colors.gray50,
  accentTextLightSecondary: opacify(60, colors.gray50),
  accentTextLightTertiary: opacify(12, colors.gray50),
>>>>>>> 503fc37a

const commonTheme = {
  white: colors.white,
  black: colors.black,

  chain_1: colors.networkEthereum,
  chain_3: colors.yellow400,
  chain_4: colors.pink400,
  chain_5: colors.green400,
  chain_10: colors.networkOptimism,
  chain_137: colors.networkPolygon,
  chain_42: colors.networkArbitrum,
  chain_420: colors.networkOptimism,
  chain_42161: colors.networkEthereum,
  chain_421611: colors.networkEthereum,
  chain_80001: colors.networkPolygon,
  chain_137_background: colors.purple900,
  chain_10_background: colors.red900,
  chain_42161_background: colors.blue900,

<<<<<<< HEAD
  hoverState: opacify(24, colors.blue200),
  hoverDefault: opacify(8, colors.gray200),
=======
  deepShadow:
    '8px 12px 20px rgba(51, 53, 72, 0.04), 4px 6px 12px rgba(51, 53, 72, 0.02), 4px 4px 8px rgba(51, 53, 72, 0.04);',
  shallowShadow:
    '6px 6px 10px rgba(51, 53, 72, 0.01), 2px 2px 6px rgba(51, 53, 72, 0.02), 1px 2px 2px rgba(51, 53, 72, 0.02);',

  networkDefaultShadow: `0px 40px 120px ${opacify(12, colors.pink400)}`,

  stateOverlayHover: opacify(8, colors.gray300),
  stateOverlayPressed: opacify(24, colors.gray200),
>>>>>>> 503fc37a
}

export const darkTheme = {
  ...commonTheme,

  userThemeColor: colors.magentaVibrant,

  background: colors.gray800,
  backgroundBackdrop: colors.black,
  backgroundSurface: colors.gray900,
  backgroundModule: colors.gray800,
  backgroundInteractive: colors.gray700,
  backgroundFloating: opacify(12, colors.black),
  backgroundOutline: colors.gray750,
  backgroundScrim: opacify(72, colors.gray900),
  backgroundScrolledSurface: opacify(72, colors.gray900),

  textPrimary: colors.white,
  textSecondary: colors.gray300,
  textTertiary: colors.gray500,

  accentAction: colors.blue400,
  accentActive: colors.blue400,
  accentSuccess: colors.green200,
  accentWarning: colors.gold200,
  accentFailure: colors.red300,
  accentCritical: colors.red300,

  accentActionSoft: opacify(24, colors.blue400),
  accentActiveSoft: opacify(24, colors.blue400),
  accentSuccessSoft: opacify(24, colors.green400),
  accentWarningSoft: opacify(24, colors.gold200),
  accentFailureSoft: opacify(12, colors.red400),

  accentTextDarkPrimary: opacify(80, colors.gray900),
  accentTextDarkSecondary: opacify(60, colors.gray900),
  accentTextDarkTertiary: opacify(24, colors.gray900),

  accentTextLightPrimary: colors.gray50,
  accentTextLightSecondary: opacify(72, colors.gray50),
  accentTextLightTertiary: opacify(12, colors.gray50),

  hoverState: opacify(24, colors.blue200),
  hoverDefault: opacify(8, colors.gray200),

  deepShadow: '12px 16px 24px rgba(0, 0, 0, 0.24), 12px 8px 12px rgba(0, 0, 0, 0.24), 4px 4px 8px rgba(0, 0, 0, 0.32);',
  shallowShadow: '4px 4px 10px rgba(0, 0, 0, 0.24), 2px 2px 4px rgba(0, 0, 0, 0.12), 1px 2px 2px rgba(0, 0, 0, 0.12);',

  networkDefaultShadow: `0px 40px 120px ${opacify(16, colors.blue400)}`,

  stateOverlayHover: opacify(8, colors.gray300),
  stateOverlayPressed: opacify(24, colors.gray200),
}

export const lightTheme: Theme = {
  ...commonTheme,

  userThemeColor: colors.magentaVibrant,

  background: '#faf9fa', //INTENTIONALLY OFF THEME TO GIVE WHITE BG A SOFTER VISUAL
  backgroundBackdrop: colors.white,
  backgroundSurface: colors.white,
  backgroundModule: colors.gray50,
  backgroundInteractive: colors.gray100,
  backgroundFloating: opacify(8, colors.gray700),
  backgroundOutline: colors.gray150,
  backgroundScrim: opacify(60, colors.gray900),
  backgroundScrolledSurface: opacify(72, colors.white),

  textPrimary: colors.gray900,
  textSecondary: colors.gray400,
  textTertiary: colors.gray300,

  accentAction: colors.pink400,
  accentActive: colors.blue400,
  accentSuccess: colors.green300,
  accentWarning: colors.gold200,
  accentFailure: colors.red400,
  accentCritical: colors.red400,

  accentActionSoft: opacify(24, colors.pink400),
  accentActiveSoft: opacify(24, colors.blue400),
  accentSuccessSoft: opacify(24, colors.green400),
  accentWarningSoft: opacify(24, colors.gold200),
  accentFailureSoft: opacify(12, colors.red400),

  accentTextDarkPrimary: opacify(80, colors.gray900),
  accentTextDarkSecondary: opacify(60, colors.gray900),
  accentTextDarkTertiary: opacify(24, colors.gray900),

  accentTextLightPrimary: colors.gray50,
  accentTextLightSecondary: opacify(60, colors.gray50),
  accentTextLightTertiary: opacify(12, colors.gray50),

  hoverState: opacify(24, colors.blue200),
  hoverDefault: opacify(8, colors.gray200),

  deepShadow:
    '8px 12px 20px rgba(51, 53, 72, 0.04), 4px 6px 12px rgba(51, 53, 72, 0.02), 4px 4px 8px rgba(51, 53, 72, 0.04);',
  shallowShadow:
    '6px 6px 10px rgba(51, 53, 72, 0.01), 2px 2px 6px rgba(51, 53, 72, 0.02), 1px 2px 2px rgba(51, 53, 72, 0.02);',
  stateOverlayHover: opacify(8, colors.gray300),
  stateOverlayPressed: opacify(24, colors.gray200),
}<|MERGE_RESOLUTION|>--- conflicted
+++ resolved
@@ -93,111 +93,7 @@
   networkEthereumSoft: 'rgba(98, 126, 234, 0.16)',
 }
 
-<<<<<<< HEAD
 export type Theme = typeof darkTheme
-=======
-export interface Palette {
-  userThemeColor: Color
-
-  background: string
-  backgroundBackdrop: Color
-  backgroundSurface: Color
-  backgroundInteractive: Color
-  backgroundFloating: Color
-  backgroundModule: Color
-  backgroundOutline: Color
-  backgroundScrim: Color
-  backgroundScrolledSurface: Color
-
-  textPrimary: Color
-  textSecondary: Color
-  textTertiary: Color
-
-  accentAction: Color
-  accentActive: Color
-  accentSuccess: Color
-  accentWarning: Color
-  accentFailure: Color
-  accentCritical: Color
-
-  accentActionSoft: Color
-  accentActiveSoft: Color
-  accentSuccessSoft: Color
-  accentWarningSoft: Color
-  accentFailureSoft: Color
-
-  accentTextDarkPrimary: Color
-  accentTextDarkSecondary: Color
-  accentTextDarkTertiary: Color
-
-  accentTextLightPrimary: Color
-  accentTextLightSecondary: Color
-  accentTextLightTertiary: Color
-
-  white: Color
-  black: Color
-
-  chain_1: Color
-  chain_3: Color
-  chain_4: Color
-  chain_5: Color
-  chain_10: Color
-  chain_137: Color
-  chain_42: Color
-  chain_420: Color
-  chain_42161: Color
-  chain_421611: Color
-  chain_80001: Color
-  chain_137_background: Color
-  chain_10_background: Color
-  chain_42161_background: Color
-
-  shallowShadow: Color
-  deepShadow: Color
-  networkDefaultShadow: Color
-
-  stateOverlayHover: Color
-  stateOverlayPressed: Color
-}
-
-export const colorsLight: Palette = {
-  userThemeColor: colors.pink400,
-
-  background: '#faf9fa', //INTENTIONALLY OFF THEME TO GIVE WHITE BG A SOFTER VISUAL
-  backgroundBackdrop: colors.white,
-  backgroundSurface: colors.white,
-  backgroundModule: colors.gray50,
-  backgroundInteractive: colors.gray100,
-  backgroundFloating: opacify(8, colors.gray700),
-  backgroundOutline: colors.gray100,
-  backgroundScrim: opacify(60, colors.gray900),
-  backgroundScrolledSurface: opacify(72, colors.white),
-
-  textPrimary: colors.gray900,
-  textSecondary: colors.gray400,
-  textTertiary: colors.gray300,
-
-  accentAction: colors.pink400,
-  accentActive: colors.blue400,
-  accentSuccess: colors.green300,
-  accentWarning: colors.gold200,
-  accentFailure: colors.red400,
-  accentCritical: colors.red400,
-
-  accentActionSoft: opacify(24, colors.pink400),
-  accentActiveSoft: opacify(24, colors.blue400),
-  accentSuccessSoft: opacify(24, colors.green400),
-  accentWarningSoft: opacify(24, colors.gold200),
-  accentFailureSoft: opacify(12, colors.red400),
-
-  accentTextDarkPrimary: opacify(80, colors.gray900),
-  accentTextDarkSecondary: opacify(60, colors.gray900),
-  accentTextDarkTertiary: opacify(24, colors.gray900),
-
-  accentTextLightPrimary: colors.gray50,
-  accentTextLightSecondary: opacify(60, colors.gray50),
-  accentTextLightTertiary: opacify(12, colors.gray50),
->>>>>>> 503fc37a
 
 const commonTheme = {
   white: colors.white,
@@ -218,20 +114,8 @@
   chain_10_background: colors.red900,
   chain_42161_background: colors.blue900,
 
-<<<<<<< HEAD
   hoverState: opacify(24, colors.blue200),
   hoverDefault: opacify(8, colors.gray200),
-=======
-  deepShadow:
-    '8px 12px 20px rgba(51, 53, 72, 0.04), 4px 6px 12px rgba(51, 53, 72, 0.02), 4px 4px 8px rgba(51, 53, 72, 0.04);',
-  shallowShadow:
-    '6px 6px 10px rgba(51, 53, 72, 0.01), 2px 2px 6px rgba(51, 53, 72, 0.02), 1px 2px 2px rgba(51, 53, 72, 0.02);',
-
-  networkDefaultShadow: `0px 40px 120px ${opacify(12, colors.pink400)}`,
-
-  stateOverlayHover: opacify(8, colors.gray300),
-  stateOverlayPressed: opacify(24, colors.gray200),
->>>>>>> 503fc37a
 }
 
 export const darkTheme = {
@@ -333,6 +217,9 @@
     '8px 12px 20px rgba(51, 53, 72, 0.04), 4px 6px 12px rgba(51, 53, 72, 0.02), 4px 4px 8px rgba(51, 53, 72, 0.04);',
   shallowShadow:
     '6px 6px 10px rgba(51, 53, 72, 0.01), 2px 2px 6px rgba(51, 53, 72, 0.02), 1px 2px 2px rgba(51, 53, 72, 0.02);',
+
+  networkDefaultShadow: `0px 40px 120px ${opacify(12, colors.pink400)}`,
+
   stateOverlayHover: opacify(8, colors.gray300),
   stateOverlayPressed: opacify(24, colors.gray200),
 }