import { createReducer } from '@reduxjs/toolkit'
import { SupportedLocale } from 'constants/locales'

import { DEFAULT_DEADLINE_FROM_NOW } from '../../constants/misc'
import { updateVersion } from '../global/actions'
import {
  addSerializedPair,
  addSerializedToken,
  removeSerializedPair,
  removeSerializedToken,
  SerializedPair,
  SerializedToken,
  updateArbitrumAlphaAcknowledged,
  updateHideClosedPositions,
  updateMatchesDarkMode,
<<<<<<< HEAD
=======
  updateOptimismAlphaAcknowledged,
>>>>>>> 8bb1983a
  updateUserClientSideRouter,
  updateUserDarkMode,
  updateUserDeadline,
  updateUserExpertMode,
  updateUserLocale,
  updateUserSlippageTolerance,
} from './actions'

const currentTimestamp = () => new Date().getTime()

export interface UserState {
  arbitrumAlphaAcknowledged: boolean

  // the timestamp of the last updateVersion action
  lastUpdateVersionTimestamp?: number

  matchesDarkMode: boolean // whether the dark mode media query matches
  optimismAlphaAcknowledged: boolean

  userDarkMode: boolean | null // the user's choice for dark mode or light mode
  userLocale: SupportedLocale | null

  userExpertMode: boolean

  userClientSideRouter: boolean // whether routes should be calculated with the client side router only

  // hides closed (inactive) positions across the app
  userHideClosedPositions: boolean

  // user defined slippage tolerance in bips, used in all txns
  userSlippageTolerance: number | 'auto'
  userSlippageToleranceHasBeenMigratedToAuto: boolean // temporary flag for migration status

  // deadline set by user in minutes, used in all txns
  userDeadline: number

  tokens: {
    [chainId: number]: {
      [address: string]: SerializedToken
    }
  }

  pairs: {
    [chainId: number]: {
      // keyed by token0Address:token1Address
      [key: string]: SerializedPair
    }
  }

  timestamp: number
  URLWarningVisible: boolean
}

function pairKey(token0Address: string, token1Address: string) {
  return `${token0Address};${token1Address}`
}

export const initialState: UserState = {
  arbitrumAlphaAcknowledged: false,
  matchesDarkMode: false,
  optimismAlphaAcknowledged: false,
  userDarkMode: null,
  userExpertMode: false,
  userLocale: null,
  userClientSideRouter: false,
  userHideClosedPositions: false,
  userSlippageTolerance: 'auto',
  userSlippageToleranceHasBeenMigratedToAuto: true,
  userDeadline: DEFAULT_DEADLINE_FROM_NOW,
  tokens: {},
  pairs: {},
  timestamp: currentTimestamp(),
  URLWarningVisible: true,
}

export default createReducer(initialState, (builder) =>
  builder
    .addCase(updateVersion, (state) => {
      // slippage isnt being tracked in local storage, reset to default
      // noinspection SuspiciousTypeOfGuard
      if (
        typeof state.userSlippageTolerance !== 'number' ||
        !Number.isInteger(state.userSlippageTolerance) ||
        state.userSlippageTolerance < 0 ||
        state.userSlippageTolerance > 5000
      ) {
        state.userSlippageTolerance = 'auto'
      } else {
        if (
          !state.userSlippageToleranceHasBeenMigratedToAuto &&
          [10, 50, 100].indexOf(state.userSlippageTolerance) !== -1
        ) {
          state.userSlippageTolerance = 'auto'
          state.userSlippageToleranceHasBeenMigratedToAuto = true
        }
      }

      // deadline isnt being tracked in local storage, reset to default
      // noinspection SuspiciousTypeOfGuard
      if (
        typeof state.userDeadline !== 'number' ||
        !Number.isInteger(state.userDeadline) ||
        state.userDeadline < 60 ||
        state.userDeadline > 180 * 60
      ) {
        state.userDeadline = DEFAULT_DEADLINE_FROM_NOW
      }

      state.lastUpdateVersionTimestamp = currentTimestamp()
    })
    .addCase(updateUserDarkMode, (state, action) => {
      state.userDarkMode = action.payload.userDarkMode
      state.timestamp = currentTimestamp()
    })
    .addCase(updateMatchesDarkMode, (state, action) => {
      state.matchesDarkMode = action.payload.matchesDarkMode
      state.timestamp = currentTimestamp()
    })
    .addCase(updateArbitrumAlphaAcknowledged, (state, action) => {
      state.arbitrumAlphaAcknowledged = action.payload.arbitrumAlphaAcknowledged
    })
    .addCase(updateOptimismAlphaAcknowledged, (state, action) => {
      state.optimismAlphaAcknowledged = action.payload.optimismAlphaAcknowledged
    })
    .addCase(updateUserExpertMode, (state, action) => {
      state.userExpertMode = action.payload.userExpertMode
      state.timestamp = currentTimestamp()
    })
    .addCase(updateUserLocale, (state, action) => {
      state.userLocale = action.payload.userLocale
      state.timestamp = currentTimestamp()
    })
    .addCase(updateUserSlippageTolerance, (state, action) => {
      state.userSlippageTolerance = action.payload.userSlippageTolerance
      state.timestamp = currentTimestamp()
    })
    .addCase(updateUserDeadline, (state, action) => {
      state.userDeadline = action.payload.userDeadline
      state.timestamp = currentTimestamp()
    })
    .addCase(updateUserClientSideRouter, (state, action) => {
      state.userClientSideRouter = action.payload.userClientSideRouter
    })
    .addCase(updateHideClosedPositions, (state, action) => {
      state.userHideClosedPositions = action.payload.userHideClosedPositions
    })
    .addCase(addSerializedToken, (state, { payload: { serializedToken } }) => {
      if (!state.tokens) {
        state.tokens = {}
      }
      state.tokens[serializedToken.chainId] = state.tokens[serializedToken.chainId] || {}
      state.tokens[serializedToken.chainId][serializedToken.address] = serializedToken
      state.timestamp = currentTimestamp()
    })
    .addCase(removeSerializedToken, (state, { payload: { address, chainId } }) => {
      if (!state.tokens) {
        state.tokens = {}
      }
      state.tokens[chainId] = state.tokens[chainId] || {}
      delete state.tokens[chainId][address]
      state.timestamp = currentTimestamp()
    })
    .addCase(addSerializedPair, (state, { payload: { serializedPair } }) => {
      if (
        serializedPair.token0.chainId === serializedPair.token1.chainId &&
        serializedPair.token0.address !== serializedPair.token1.address
      ) {
        const chainId = serializedPair.token0.chainId
        state.pairs[chainId] = state.pairs[chainId] || {}
        state.pairs[chainId][pairKey(serializedPair.token0.address, serializedPair.token1.address)] = serializedPair
      }
      state.timestamp = currentTimestamp()
    })
    .addCase(removeSerializedPair, (state, { payload: { chainId, tokenAAddress, tokenBAddress } }) => {
      if (state.pairs[chainId]) {
        // just delete both keys if either exists
        delete state.pairs[chainId][pairKey(tokenAAddress, tokenBAddress)]
        delete state.pairs[chainId][pairKey(tokenBAddress, tokenAAddress)]
      }
      state.timestamp = currentTimestamp()
    })
)<|MERGE_RESOLUTION|>--- conflicted
+++ resolved
@@ -13,10 +13,7 @@
   updateArbitrumAlphaAcknowledged,
   updateHideClosedPositions,
   updateMatchesDarkMode,
-<<<<<<< HEAD
-=======
   updateOptimismAlphaAcknowledged,
->>>>>>> 8bb1983a
   updateUserClientSideRouter,
   updateUserDarkMode,
   updateUserDeadline,
