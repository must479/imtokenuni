--- conflicted
+++ resolved
@@ -230,20 +230,12 @@
 export function queryParametersToSwapState(parsedQs: ParsedQs): SwapState {
   const inputCurrency = parseCurrencyFromURLParameter(parsedQs.inputCurrency)
   let outputCurrency = parseCurrencyFromURLParameter(parsedQs.outputCurrency)
-<<<<<<< HEAD
-  if (inputCurrency === '' && outputCurrency === '') {
-    // default to ETH input
-    outputCurrency = 'ETH'
-=======
-  let typedValue = parseTokenAmountURLParameter(parsedQs.exactAmount)
+  const typedValue = parseTokenAmountURLParameter(parsedQs.exactAmount)
   const independentField = parseIndependentFieldURLParameter(parsedQs.exactField)
 
   if (inputCurrency === '' && outputCurrency === '' && typedValue === '' && independentField === Field.INPUT) {
     // Defaults to 1 ETH -> USDC
-    inputCurrency = 'ETH'
-    outputCurrency = 'USDC'
-    typedValue = '1'
->>>>>>> 1835de7f
+    outputCurrency = 'ETH'
   } else if (inputCurrency === outputCurrency) {
     // clear output if identical
     outputCurrency = ''
@@ -265,26 +257,6 @@
 }
 
 // updates the swap state to use the defaults for a given network
-<<<<<<< HEAD
-export function useDefaultsFromURLSearch():
-  | { inputCurrencyId: string | undefined; outputCurrencyId: string | undefined; donating: boolean | undefined }
-  | undefined {
-  const { chainId } = useActiveWeb3React()
-  const dispatch = useAppDispatch()
-  const parsedQs = useParsedQueryString()
-  const [result, setResult] = useState<
-    | { inputCurrencyId: string | undefined; outputCurrencyId: string | undefined; donating: boolean | undefined }
-    | undefined
-  >()
-
-  useEffect(() => {
-    if (!chainId) return
-    const parsed = queryParametersToSwapState(parsedQs)
-    const donating = parsedQs.donating === 'true'
-
-    const inputCurrencyId = parsed[Field.INPUT].currencyId ?? undefined
-    const outputCurrencyId = donating ? 'ETH' : parsed[Field.OUTPUT].currencyId ?? undefined
-=======
 export function useDefaultsFromURLSearch(): SwapState {
   const { chainId } = useActiveWeb3React()
   const dispatch = useAppDispatch()
@@ -298,7 +270,6 @@
     if (!chainId) return
     const inputCurrencyId = parsedSwapState[Field.INPUT].currencyId ?? undefined
     const outputCurrencyId = parsedSwapState[Field.OUTPUT].currencyId ?? undefined
->>>>>>> 1835de7f
 
     dispatch(
       replaceSwapState({
@@ -306,18 +277,10 @@
         field: parsedSwapState.independentField,
         inputCurrencyId,
         outputCurrencyId,
-<<<<<<< HEAD
-        recipient: donating ? UKRAINE_GOV_ETH_ADDRESS : parsed.recipient,
-      })
-    )
-
-    setResult({ inputCurrencyId, outputCurrencyId, donating })
-=======
         recipient: parsedSwapState.recipient,
       })
     )
 
->>>>>>> 1835de7f
     // eslint-disable-next-line react-hooks/exhaustive-deps
   }, [dispatch, chainId])
 
