--- conflicted
+++ resolved
@@ -1,17 +1,8 @@
 import { parseUnits } from '@ethersproject/units'
 import { Trans } from '@lingui/macro'
-<<<<<<< HEAD
+import { Trade } from '@uniswap/router-sdk'
 import { Currency, CurrencyAmount, Percent, Token, TradeType } from '@uniswap/sdk-core'
-import { Trade as V2Trade } from '@uniswap/v2-sdk'
-import { Trade as V3Trade } from '@uniswap/v3-sdk'
-import { TWO_PERCENT } from 'constants/misc'
-import { useBestV2Trade } from 'hooks/useBestV2Trade'
-import { useBestV3Trade } from 'hooks/useBestV3Trade'
-=======
-import { Trade } from '@uniswap/router-sdk'
-import { Currency, CurrencyAmount, Percent, TradeType } from '@uniswap/sdk-core'
 import { useBestTrade } from 'hooks/useBestTrade'
->>>>>>> 284c44aa
 import JSBI from 'jsbi'
 import { ParsedQs } from 'qs'
 import { ReactNode, useCallback, useEffect, useMemo, useState } from 'react'
@@ -108,17 +99,10 @@
   currencyBalances: { [field in Field]?: CurrencyAmount<Currency> }
   parsedAmount: CurrencyAmount<Currency> | undefined
   inputError?: ReactNode
-<<<<<<< HEAD
-  v2Trade: V2Trade<Currency, Currency, TradeType> | undefined
-  v3Trade: {
-    trade: V3Trade<Currency, Currency, TradeType> | null
-    state: V3TradeState
-    gasUseEstimateUSD: CurrencyAmount<Token> | null // dollar amount in active chains stabelcoin
-=======
   trade: {
     trade: Trade<Currency, Currency, TradeType> | undefined
     state: TradeState
->>>>>>> 284c44aa
+    gasUseEstimateUSD: CurrencyAmount<Token> | null // dollar amount in active chains stabelcoin
   }
   allowedSlippage: Percent
 } {
@@ -186,11 +170,7 @@
     }
   }
 
-<<<<<<< HEAD
-  const allowedSlippage = useSwapSlippageTolerance(bestTrade ?? undefined, v3Trade.gasUseEstimateUSD)
-=======
-  const allowedSlippage = useSwapSlippageTolerance(trade.trade)
->>>>>>> 284c44aa
+  const allowedSlippage = useSwapSlippageTolerance(trade.trade ?? undefined, v3Trade.gasUseEstimateUSD)
 
   // compare input balance to max input based on version
   const [balanceIn, amountIn] = [currencyBalances[Field.INPUT], trade.trade?.maximumAmountIn(allowedSlippage)]
