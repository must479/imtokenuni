--- conflicted
+++ resolved
@@ -116,13 +116,8 @@
 }
 
 // from the current swap inputs, compute the best trade and return it.
-<<<<<<< HEAD
-export function useDerivedSwapInfo(toggledVersion: Version | undefined): {
-  currencies: { [field in Field]?: Currency }
-=======
 export function useDerivedSwapInfo(toggledVersion: Version): {
   currencies: { [field in Field]?: Currency | null }
->>>>>>> 2ee79f74
   currencyBalances: { [field in Field]?: CurrencyAmount<Currency> }
   parsedAmount: CurrencyAmount<Currency> | undefined
   inputError?: string
