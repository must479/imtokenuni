--- conflicted
+++ resolved
@@ -51,7 +51,6 @@
   return (
     <>
       <Suspense fallback={null}>
-<<<<<<< HEAD
         <HeaderWrapper>
           <Header />
         </HeaderWrapper>
@@ -105,66 +104,6 @@
             </Web3ReactManager>
           </Body>
         </BodyWrapper>
-=======
-        <AppWrapper>
-          <HeaderWrapper>
-            <Header />
-          </HeaderWrapper>
-          <BodyWrapper>
-            <Body>
-              <Web3ReactManager>
-                <BrowserRouter>
-                  <NavigationTabs />
-                  {/* this Suspense is for route code-splitting */}
-                  <Suspense fallback={null}>
-                    <Switch>
-                      <Route exact strict path="/swap" component={Swap} />
-                      <Route
-                        exact
-                        strict
-                        path="/swap/:tokenAddress?"
-                        render={({ match }) => {
-                          if (isAddress(match.params.tokenAddress)) {
-                            return <Swap initialCurrency={isAddress(match.params.tokenAddress)} />
-                          } else {
-                            return <Redirect to={{ pathname: '/swap' }} />
-                          }
-                        }}
-                      />
-                      <Route exact strict path="/send" component={Send} />
-                      <Route
-                        exact
-                        strict
-                        path="/send/:tokenAddress?"
-                        render={({ match }) => {
-                          if (isAddress(match.params.tokenAddress)) {
-                            return <Send initialCurrency={isAddress(match.params.tokenAddress)} />
-                          } else {
-                            return <Redirect to={{ pathname: '/send' }} />
-                          }
-                        }}
-                      />
-                      <Route
-                        path={[
-                          '/add-liquidity',
-                          '/remove-liquidity',
-                          '/create-exchange',
-                          '/create-exchange/:tokenAddress?'
-                        ]}
-                        component={Pool}
-                      />
-                      <Redirect to="/swap" />
-                    </Switch>
-                  </Suspense>
-                </BrowserRouter>
-              </Web3ReactManager>
-            </Body>
-          </BodyWrapper>
-          <FooterWrapper>
-            <Footer />
-          </FooterWrapper>
-        </AppWrapper>
->>>>>>> 4e834c4c
       </Suspense>
     </>
   )
