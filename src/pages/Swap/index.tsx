--- conflicted
+++ resolved
@@ -92,15 +92,22 @@
   return !!swapInputError && !!trade && (tradeState === TradeState.VALID || tradeState === TradeState.SYNCING)
 }
 
-<<<<<<< HEAD
-const formatAnalyticsEventProperties = (inputCurrency: Currency, outputCurrency: Currency) => ({
-  token_in_address: inputCurrency.isNative ? 'NATIVE' : inputCurrency.address,
-token_out_address: outputCurrency.isNative ? 'NATIVE' : outputCurrency.address,
-token_in_symbol: inputCurrency.symbol,
-token_out_symbol: outputCurrency.symbol,
-})
-=======
-const formatAnalyticsEventProperties = (
+const formatWrapTokenTxnSubmittedEventProperties = (
+  inputCurrency: Currency | null | undefined,
+  outputCurrency: Currency | null | undefined,
+  parsedAmount: CurrencyAmount<Currency> | undefined
+) => {
+  if (!inputCurrency || !outputCurrency || !parsedAmount) return {}
+  return {
+    token_in_address: inputCurrency.isNative ? NATIVE_CHAIN_ADDRESS : inputCurrency.address,
+    token_out_address: outputCurrency.isNative ? NATIVE_CHAIN_ADDRESS : outputCurrency.address,
+    token_in_symbol: inputCurrency.symbol,
+    token_out_symbol: outputCurrency.symbol,
+    amount: parsedAmount ? getNumberFormattedToDecimalPlace(parsedAmount, parsedAmount?.currency.decimals) : undefined,
+  }
+}
+
+const formatSwapQuoteReceivedEventProperties = (
   trade: InterfaceTrade<Currency, Currency, TradeType>,
   fetchingSwapQuoteStartTime: Date | undefined
 ) => {
@@ -129,7 +136,6 @@
       : undefined,
   }
 }
->>>>>>> 2f33238d
 
 export default function Swap() {
   const navigate = useNavigate()
@@ -478,7 +484,7 @@
       // Log swap quote.
       sendAnalyticsEvent(
         EventName.SWAP_QUOTE_RECEIVED,
-        formatAnalyticsEventProperties(trade, fetchingSwapQuoteStartTime)
+        formatSwapQuoteReceivedEventProperties(trade, fetchingSwapQuoteStartTime)
       )
       // Latest swap quote has just been logged, so we don't need to log the current trade anymore
       // unless user inputs change again and a new trade is in the process of being generated.
@@ -637,8 +643,13 @@
                   <TraceEvent
                     events={[Event.onClick]}
                     name={EventName.WRAP_TOKEN_TXN_SUBMITTED}
-                        element={ElementName.WRAP_TOKEN_BUTTON}
-                        properties={{}}
+                    element={ElementName.WRAP_TOKEN_BUTTON}
+                    properties={formatWrapTokenTxnSubmittedEventProperties(
+                            currencies[Field.INPUT],
+                            currencies[Field.OUTPUT],
+                            parsedAmount,
+                          )
+                    }
                     shouldLogImpression={!Boolean(wrapInputError)}
                   >
                     <ButtonPrimary disabled={Boolean(wrapInputError)} onClick={onWrap}>
