--- conflicted
+++ resolved
@@ -4,15 +4,10 @@
 import { Trade as V2Trade } from '@uniswap/v2-sdk'
 import { Trade as V3Trade } from '@uniswap/v3-sdk'
 import { useWeb3React } from '@web3-react/core'
-<<<<<<< HEAD
-import { PageName, SectionName } from 'components/AmplitudeAnalytics/constants'
-import { Trace } from 'components/AmplitudeAnalytics/Trace'
-=======
 import { ElementName, Event, EventName } from 'components/AmplitudeAnalytics/constants'
 import { PageName, SectionName } from 'components/AmplitudeAnalytics/constants'
 import { Trace } from 'components/AmplitudeAnalytics/Trace'
 import { TraceEvent } from 'components/AmplitudeAnalytics/TraceEvent'
->>>>>>> 4ba6275b
 import { sendEvent } from 'components/analytics'
 import { NetworkAlert } from 'components/NetworkAlert/NetworkAlert'
 import SwapDetailsDropdown from 'components/swap/SwapDetailsDropdown'
@@ -22,10 +17,7 @@
 import useTransactionDeadline from 'hooks/useTransactionDeadline'
 import JSBI from 'jsbi'
 import { Context, useCallback, useContext, useEffect, useMemo, useState } from 'react'
-<<<<<<< HEAD
-=======
 import { ReactNode } from 'react'
->>>>>>> 4ba6275b
 import { ArrowDown, CheckCircle, HelpCircle } from 'react-feather'
 import { useHistory } from 'react-router-dom'
 import { Text } from 'rebass'
@@ -156,13 +148,13 @@
     () =>
       showWrap
         ? {
-            [Field.INPUT]: parsedAmount,
-            [Field.OUTPUT]: parsedAmount,
-          }
+          [Field.INPUT]: parsedAmount,
+          [Field.OUTPUT]: parsedAmount,
+        }
         : {
-            [Field.INPUT]: independentField === Field.INPUT ? parsedAmount : trade?.inputAmount,
-            [Field.OUTPUT]: independentField === Field.OUTPUT ? parsedAmount : trade?.outputAmount,
-          },
+          [Field.INPUT]: independentField === Field.INPUT ? parsedAmount : trade?.inputAmount,
+          [Field.OUTPUT]: independentField === Field.OUTPUT ? parsedAmount : trade?.outputAmount,
+        },
     [independentField, parsedAmount, showWrap, trade]
   )
 
@@ -238,8 +230,8 @@
     approvalOptimizedTrade instanceof V2Trade
       ? 'V2SwapRouter'
       : approvalOptimizedTrade instanceof V3Trade
-      ? 'V3SwapRouter'
-      : 'SwapRouter'
+        ? 'V3SwapRouter'
+        : 'SwapRouter'
 
   // check whether the user has approved the router on the input token
   const [approvalState, approveCallback] = useApproveCallbackFromTrade(approvalOptimizedTrade, allowedSlippage)
@@ -323,8 +315,8 @@
             recipient === null
               ? 'Swap w/o Send'
               : (recipientAddress ?? recipient) === account
-              ? 'Swap w/o Send + recipient'
-              : 'Swap w/ Send',
+                ? 'Swap w/o Send + recipient'
+                : 'Swap w/ Send',
           label: [
             approvalOptimizedTradeString,
             approvalOptimizedTrade?.inputAmount?.currency?.symbol,
@@ -531,11 +523,6 @@
                     </ThemedText.Main>
                   </ButtonPrimary>
                 ) : !account ? (
-<<<<<<< HEAD
-                  <ButtonLight onClick={toggleWalletModal}>
-                    <Trans>Connect Wallet</Trans>
-                  </ButtonLight>
-=======
                   <TraceEvent
                     events={[Event.onClick]}
                     name={EventName.CONNECT_WALLET_BUTTON_CLICKED}
@@ -546,7 +533,6 @@
                       <Trans>Connect Wallet</Trans>
                     </ButtonLight>
                   </TraceEvent>
->>>>>>> 4ba6275b
                 ) : showWrap ? (
                   <ButtonPrimary disabled={Boolean(wrapInputError)} onClick={onWrap}>
                     {wrapInputError ? (
@@ -588,7 +574,7 @@
                             />
                             {/* we need to shorten this string on mobile */}
                             {approvalState === ApprovalState.APPROVED ||
-                            signatureState === UseERC20PermitState.SIGNED ? (
+                              signatureState === UseERC20PermitState.SIGNED ? (
                               <Trans>You can now trade {currencies[Field.INPUT]?.symbol}</Trans>
                             ) : (
                               <Trans>Allow the Uniswap Protocol to use your {currencies[Field.INPUT]?.symbol}</Trans>
