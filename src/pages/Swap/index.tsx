import { Trans } from '@lingui/macro'
import { Trade } from '@uniswap/router-sdk'
import { Currency, CurrencyAmount, Percent, Token, TradeType } from '@uniswap/sdk-core'
import { Trade as V2Trade } from '@uniswap/v2-sdk'
import { Trade as V3Trade } from '@uniswap/v3-sdk'
import { useWeb3React } from '@web3-react/core'
import { sendAnalyticsEvent } from 'components/AmplitudeAnalytics'
import { ElementName, Event, EventName, PageName, SectionName } from 'components/AmplitudeAnalytics/constants'
import { Trace } from 'components/AmplitudeAnalytics/Trace'
import { TraceEvent } from 'components/AmplitudeAnalytics/TraceEvent'
import {
  formatPercentInBasisPointsNumber,
  formatToDecimal,
  getDurationFromDateMilliseconds,
  getTokenAddress,
} from 'components/AmplitudeAnalytics/utils'
import { sendEvent } from 'components/analytics'
import { NetworkAlert } from 'components/NetworkAlert/NetworkAlert'
import PriceImpactWarning from 'components/swap/PriceImpactWarning'
import SwapDetailsDropdown from 'components/swap/SwapDetailsDropdown'
import UnsupportedCurrencyFooter from 'components/swap/UnsupportedCurrencyFooter'
import { MouseoverTooltip } from 'components/Tooltip'
import { isSupportedChain } from 'constants/chains'
import { useSwapCallback } from 'hooks/useSwapCallback'
import useTransactionDeadline from 'hooks/useTransactionDeadline'
import JSBI from 'jsbi'
import { Context, useCallback, useContext, useEffect, useMemo, useState } from 'react'
import { ReactNode } from 'react'
import { ArrowDown, CheckCircle, HelpCircle } from 'react-feather'
import { useNavigate } from 'react-router-dom'
import { Text } from 'rebass'
import { useToggleWalletModal } from 'state/application/hooks'
import { InterfaceTrade } from 'state/routing/types'
import { TradeState } from 'state/routing/types'
import styled, { DefaultTheme, ThemeContext } from 'styled-components/macro'

import AddressInputPanel from '../../components/AddressInputPanel'
import { ButtonConfirmed, ButtonError, ButtonLight, ButtonPrimary } from '../../components/Button'
import { GreyCard } from '../../components/Card'
import { AutoColumn } from '../../components/Column'
import CurrencyInputPanel from '../../components/CurrencyInputPanel'
import CurrencyLogo from '../../components/CurrencyLogo'
import Loader from '../../components/Loader'
import { AutoRow } from '../../components/Row'
import confirmPriceImpactWithoutFee from '../../components/swap/confirmPriceImpactWithoutFee'
import ConfirmSwapModal from '../../components/swap/ConfirmSwapModal'
import { ArrowWrapper, SwapCallbackError, Wrapper } from '../../components/swap/styleds'
import SwapHeader from '../../components/swap/SwapHeader'
import { SwitchLocaleLink } from '../../components/SwitchLocaleLink'
import TokenWarningModal from '../../components/TokenWarningModal'
import { TOKEN_SHORTHANDS } from '../../constants/tokens'
import { useAllTokens, useCurrency } from '../../hooks/Tokens'
import { ApprovalState, useApprovalOptimizedTrade, useApproveCallbackFromTrade } from '../../hooks/useApproveCallback'
import useENSAddress from '../../hooks/useENSAddress'
import { useERC20PermitFromTrade, UseERC20PermitState } from '../../hooks/useERC20Permit'
import useIsArgentWallet from '../../hooks/useIsArgentWallet'
import { useIsSwapUnsupported } from '../../hooks/useIsSwapUnsupported'
import { useStablecoinValue } from '../../hooks/useStablecoinPrice'
import useWrapCallback, { WrapErrorText, WrapType } from '../../hooks/useWrapCallback'
import { Field } from '../../state/swap/actions'
import {
  useDefaultsFromURLSearch,
  useDerivedSwapInfo,
  useSwapActionHandlers,
  useSwapState,
} from '../../state/swap/hooks'
import { useExpertModeManager } from '../../state/user/hooks'
import { LinkStyledButton, ThemedText } from '../../theme'
import { computeFiatValuePriceImpact } from '../../utils/computeFiatValuePriceImpact'
import { maxAmountSpend } from '../../utils/maxAmountSpend'
import { computeRealizedPriceImpact, warningSeverity } from '../../utils/prices'
import { supportedChainId } from '../../utils/supportedChainId'
import AppBody from '../AppBody'

const AlertWrapper = styled.div`
  max-width: 460px;
  width: 100%;
`

export function getIsValidSwapQuote(
  trade: InterfaceTrade<Currency, Currency, TradeType> | undefined,
  tradeState: TradeState,
  swapInputError?: ReactNode
): boolean {
  return !!swapInputError && !!trade && (tradeState === TradeState.VALID || tradeState === TradeState.SYNCING)
}

const formatApproveTokenTxnSubmittedEventProperties = (
  approvalOptimizedTrade:
    | Trade<Currency, Currency, TradeType>
    | V2Trade<Currency, Currency, TradeType>
    | V3Trade<Currency, Currency, TradeType>
    | undefined
) => {
  if (!approvalOptimizedTrade) return {}
  return {
    chain_id: approvalOptimizedTrade.inputAmount.currency.chainId,
    token_symbol: approvalOptimizedTrade.inputAmount.currency.symbol,
    token_address: getTokenAddress(approvalOptimizedTrade.inputAmount.currency),
  }
}

const formatWrapTokenTxnSubmittedEventProperties = (
  inputCurrency: Currency | null | undefined,
  outputCurrency: Currency | null | undefined,
  parsedAmount: CurrencyAmount<Currency> | undefined
) => {
  if (!inputCurrency || !outputCurrency || !parsedAmount) return {}
  return {
    token_in_address: getTokenAddress(inputCurrency),
    token_out_address: getTokenAddress(outputCurrency),
    token_in_symbol: inputCurrency.symbol,
    token_out_symbol: outputCurrency.symbol,
    chain_id: inputCurrency.chainId,
    amount: parsedAmount ? formatToDecimal(parsedAmount, parsedAmount?.currency.decimals) : undefined,
  }
}

<<<<<<< HEAD
=======
function largerPercentValue(a?: Percent, b?: Percent) {
  if (a && b) {
    return a.greaterThan(b) ? a : b
  } else if (a) {
    return a
  } else if (b) {
    return b
  }
  return undefined
}

>>>>>>> c6e677d8
const formatSwapQuoteReceivedEventProperties = (
  trade: InterfaceTrade<Currency, Currency, TradeType>,
  fetchingSwapQuoteStartTime: Date | undefined
) => {
  return {
    token_in_symbol: trade.inputAmount.currency.symbol,
    token_out_symbol: trade.outputAmount.currency.symbol,
    token_in_address: getTokenAddress(trade.inputAmount.currency),
    token_out_address: getTokenAddress(trade.outputAmount.currency),
    price_impact_basis_points: trade ? formatPercentInBasisPointsNumber(computeRealizedPriceImpact(trade)) : undefined,
    estimated_network_fee_usd: trade.gasUseEstimateUSD ? formatToDecimal(trade.gasUseEstimateUSD, 2) : undefined,
    chain_id:
      trade.inputAmount.currency.chainId === trade.outputAmount.currency.chainId
        ? trade.inputAmount.currency.chainId
        : undefined,
    token_in_amount: formatToDecimal(trade.inputAmount, trade.inputAmount.currency.decimals),
    token_out_amount: formatToDecimal(trade.outputAmount, trade.outputAmount.currency.decimals),
    quote_latency_milliseconds: fetchingSwapQuoteStartTime
      ? getDurationFromDateMilliseconds(fetchingSwapQuoteStartTime)
      : undefined,
  }
}

export default function Swap() {
  const navigate = useNavigate()
  const { account, chainId } = useWeb3React()
  const loadedUrlParams = useDefaultsFromURLSearch()
  const [newSwapQuoteNeedsLogging, setNewSwapQuoteNeedsLogging] = useState(true)
  const [fetchingSwapQuoteStartTime, setFetchingSwapQuoteStartTime] = useState<Date | undefined>()

  // token warning stuff
  const [loadedInputCurrency, loadedOutputCurrency] = [
    useCurrency(loadedUrlParams?.[Field.INPUT]?.currencyId),
    useCurrency(loadedUrlParams?.[Field.OUTPUT]?.currencyId),
  ]
  const [dismissTokenWarning, setDismissTokenWarning] = useState<boolean>(false)
  const urlLoadedTokens: Token[] = useMemo(
    () => [loadedInputCurrency, loadedOutputCurrency]?.filter((c): c is Token => c?.isToken ?? false) ?? [],
    [loadedInputCurrency, loadedOutputCurrency]
  )
  const handleConfirmTokenWarning = useCallback(() => {
    setDismissTokenWarning(true)
  }, [])

  // dismiss warning if all imported tokens are in active lists
  const defaultTokens = useAllTokens()
  const importTokensNotInDefault = useMemo(
    () =>
      urlLoadedTokens &&
      urlLoadedTokens
        .filter((token: Token) => {
          return !Boolean(token.address in defaultTokens)
        })
        .filter((token: Token) => {
          // Any token addresses that are loaded from the shorthands map do not need to show the import URL
          const supported = supportedChainId(chainId)
          if (!supported) return true
          return !Object.keys(TOKEN_SHORTHANDS).some((shorthand) => {
            const shorthandTokenAddress = TOKEN_SHORTHANDS[shorthand][supported]
            return shorthandTokenAddress && shorthandTokenAddress === token.address
          })
        }),
    [chainId, defaultTokens, urlLoadedTokens]
  )

  const theme = useContext(ThemeContext as Context<DefaultTheme>)

  // toggle wallet when disconnected
  const toggleWalletModal = useToggleWalletModal()

  // for expert mode
  const [isExpertMode] = useExpertModeManager()

  // swap state
  const { independentField, typedValue, recipient } = useSwapState()
  const {
    trade: { state: tradeState, trade },
    allowedSlippage,
    currencyBalances,
    parsedAmount,
    currencies,
    inputError: swapInputError,
  } = useDerivedSwapInfo()

  const {
    wrapType,
    execute: onWrap,
    inputError: wrapInputError,
  } = useWrapCallback(currencies[Field.INPUT], currencies[Field.OUTPUT], typedValue)
  const showWrap: boolean = wrapType !== WrapType.NOT_APPLICABLE
  const { address: recipientAddress } = useENSAddress(recipient)

  const parsedAmounts = useMemo(
    () =>
      showWrap
        ? {
            [Field.INPUT]: parsedAmount,
            [Field.OUTPUT]: parsedAmount,
          }
        : {
            [Field.INPUT]: independentField === Field.INPUT ? parsedAmount : trade?.inputAmount,
            [Field.OUTPUT]: independentField === Field.OUTPUT ? parsedAmount : trade?.outputAmount,
          },
    [independentField, parsedAmount, showWrap, trade]
  )

  const [routeNotFound, routeIsLoading, routeIsSyncing] = useMemo(
    () => [!trade?.swaps, TradeState.LOADING === tradeState, TradeState.SYNCING === tradeState],
    [trade, tradeState]
  )

  // show price estimates based on wrap trade
  const inputValue = showWrap ? parsedAmount : trade?.inputAmount
  const outputValue = showWrap ? parsedAmount : trade?.outputAmount
  const fiatValueInput = useStablecoinValue(inputValue)
  const fiatValueOutput = useStablecoinValue(outputValue)
  const stablecoinPriceImpact = useMemo(
    () => (routeIsSyncing ? undefined : computeFiatValuePriceImpact(fiatValueInput, fiatValueOutput)),
    [fiatValueInput, fiatValueOutput, routeIsSyncing]
  )

  const { onSwitchTokens, onCurrencySelection, onUserInput, onChangeRecipient } = useSwapActionHandlers()
  const isValid = !swapInputError
  const dependentField: Field = independentField === Field.INPUT ? Field.OUTPUT : Field.INPUT

  const handleTypeInput = useCallback(
    (value: string) => {
      onUserInput(Field.INPUT, value)
    },
    [onUserInput]
  )
  const handleTypeOutput = useCallback(
    (value: string) => {
      onUserInput(Field.OUTPUT, value)
    },
    [onUserInput]
  )

  // reset if they close warning without tokens in params
  const handleDismissTokenWarning = useCallback(() => {
    setDismissTokenWarning(true)
    navigate('/swap/')
  }, [navigate])

  // modal and loading
  const [{ showConfirm, tradeToConfirm, swapErrorMessage, attemptingTxn, txHash }, setSwapState] = useState<{
    showConfirm: boolean
    tradeToConfirm: Trade<Currency, Currency, TradeType> | undefined
    attemptingTxn: boolean
    swapErrorMessage: string | undefined
    txHash: string | undefined
  }>({
    showConfirm: false,
    tradeToConfirm: undefined,
    attemptingTxn: false,
    swapErrorMessage: undefined,
    txHash: undefined,
  })

  const formattedAmounts = useMemo(
    () => ({
      [independentField]: typedValue,
      [dependentField]: showWrap
        ? parsedAmounts[independentField]?.toExact() ?? ''
        : parsedAmounts[dependentField]?.toSignificant(6) ?? '',
    }),
    [dependentField, independentField, parsedAmounts, showWrap, typedValue]
  )

  const userHasSpecifiedInputOutput = Boolean(
    currencies[Field.INPUT] && currencies[Field.OUTPUT] && parsedAmounts[independentField]?.greaterThan(JSBI.BigInt(0))
  )

  const approvalOptimizedTrade = useApprovalOptimizedTrade(trade, allowedSlippage)
  const approvalOptimizedTradeString =
    approvalOptimizedTrade instanceof V2Trade
      ? 'V2SwapRouter'
      : approvalOptimizedTrade instanceof V3Trade
      ? 'V3SwapRouter'
      : 'SwapRouter'

  // check whether the user has approved the router on the input token
  const [approvalState, approveCallback] = useApproveCallbackFromTrade(approvalOptimizedTrade, allowedSlippage)
  const transactionDeadline = useTransactionDeadline()
  const {
    state: signatureState,
    signatureData,
    gatherPermitSignature,
  } = useERC20PermitFromTrade(approvalOptimizedTrade, allowedSlippage, transactionDeadline)

  const handleApprove = useCallback(async () => {
    if (signatureState === UseERC20PermitState.NOT_SIGNED && gatherPermitSignature) {
      try {
        await gatherPermitSignature()
      } catch (error) {
        // try to approve if gatherPermitSignature failed for any reason other than the user rejecting it
        if (error?.code !== 4001) {
          await approveCallback()
        }
      }
    } else {
      await approveCallback()

      sendEvent({
        category: 'Swap',
        action: 'Approve',
        label: [approvalOptimizedTradeString, approvalOptimizedTrade?.inputAmount?.currency.symbol].join('/'),
      })
    }
  }, [
    signatureState,
    gatherPermitSignature,
    approveCallback,
    approvalOptimizedTradeString,
    approvalOptimizedTrade?.inputAmount?.currency.symbol,
  ])

  // check if user has gone through approval process, used to show two step buttons, reset on token change
  const [approvalSubmitted, setApprovalSubmitted] = useState<boolean>(false)

  // mark when a user has submitted an approval, reset onTokenSelection for input field
  useEffect(() => {
    if (approvalState === ApprovalState.PENDING) {
      setApprovalSubmitted(true)
    }
  }, [approvalState, approvalSubmitted])

  const maxInputAmount: CurrencyAmount<Currency> | undefined = useMemo(
    () => maxAmountSpend(currencyBalances[Field.INPUT]),
    [currencyBalances]
  )
  const showMaxButton = Boolean(maxInputAmount?.greaterThan(0) && !parsedAmounts[Field.INPUT]?.equalTo(maxInputAmount))

  // the callback to execute the swap
  const { callback: swapCallback, error: swapCallbackError } = useSwapCallback(
    approvalOptimizedTrade,
    allowedSlippage,
    recipient,
    signatureData
  )

  const handleSwap = useCallback(() => {
    if (!swapCallback) {
      return
    }
    if (stablecoinPriceImpact && !confirmPriceImpactWithoutFee(stablecoinPriceImpact)) {
      return
    }
    setSwapState({ attemptingTxn: true, tradeToConfirm, showConfirm, swapErrorMessage: undefined, txHash: undefined })
    swapCallback()
      .then((hash) => {
        setSwapState({ attemptingTxn: false, tradeToConfirm, showConfirm, swapErrorMessage: undefined, txHash: hash })
        sendEvent({
          category: 'Swap',
          action: 'transaction hash',
          label: hash,
        })
        sendEvent({
          category: 'Swap',
          action:
            recipient === null
              ? 'Swap w/o Send'
              : (recipientAddress ?? recipient) === account
              ? 'Swap w/o Send + recipient'
              : 'Swap w/ Send',
          label: [
            approvalOptimizedTradeString,
            approvalOptimizedTrade?.inputAmount?.currency?.symbol,
            approvalOptimizedTrade?.outputAmount?.currency?.symbol,
            'MH',
          ].join('/'),
        })
      })
      .catch((error) => {
        setSwapState({
          attemptingTxn: false,
          tradeToConfirm,
          showConfirm,
          swapErrorMessage: error.message,
          txHash: undefined,
        })
      })
  }, [
    swapCallback,
    stablecoinPriceImpact,
    tradeToConfirm,
    showConfirm,
    recipient,
    recipientAddress,
    account,
    approvalOptimizedTradeString,
    approvalOptimizedTrade?.inputAmount?.currency?.symbol,
    approvalOptimizedTrade?.outputAmount?.currency?.symbol,
  ])

  // errors
  const [showInverted, setShowInverted] = useState<boolean>(false)
  const [swapQuoteReceivedDate, setSwapQuoteReceivedDate] = useState<Date | undefined>()

  // warnings on the greater of fiat value price impact and execution price impact
  const { priceImpactSeverity, largerPriceImpact } = useMemo(() => {
    const marketPriceImpact = trade?.priceImpact ? computeRealizedPriceImpact(trade) : undefined
    const largerPriceImpact = largerPercentValue(marketPriceImpact, stablecoinPriceImpact)
    return { priceImpactSeverity: warningSeverity(largerPriceImpact), largerPriceImpact }
  }, [stablecoinPriceImpact, trade])

  const isArgentWallet = useIsArgentWallet()

  // show approve flow when: no error on inputs, not approved or pending, or approved in current session
  // never show if price impact is above threshold in non expert mode
  const showApproveFlow =
    !isArgentWallet &&
    !swapInputError &&
    (approvalState === ApprovalState.NOT_APPROVED ||
      approvalState === ApprovalState.PENDING ||
      (approvalSubmitted && approvalState === ApprovalState.APPROVED)) &&
    !(priceImpactSeverity > 3 && !isExpertMode)

  const handleConfirmDismiss = useCallback(() => {
    setSwapState({ showConfirm: false, tradeToConfirm, attemptingTxn, swapErrorMessage, txHash })
    // if there was a tx hash, we want to clear the input
    if (txHash) {
      onUserInput(Field.INPUT, '')
    }
  }, [attemptingTxn, onUserInput, swapErrorMessage, tradeToConfirm, txHash])

  const handleAcceptChanges = useCallback(() => {
    setSwapState({ tradeToConfirm: trade, swapErrorMessage, txHash, attemptingTxn, showConfirm })
  }, [attemptingTxn, showConfirm, swapErrorMessage, trade, txHash])

  const handleInputSelect = useCallback(
    (inputCurrency: Currency) => {
      setApprovalSubmitted(false) // reset 2 step UI for approvals
      onCurrencySelection(Field.INPUT, inputCurrency)
    },
    [onCurrencySelection]
  )

  const handleMaxInput = useCallback(() => {
    maxInputAmount && onUserInput(Field.INPUT, maxInputAmount.toExact())
    sendEvent({
      category: 'Swap',
      action: 'Max',
    })
  }, [maxInputAmount, onUserInput])

  const handleOutputSelect = useCallback(
    (outputCurrency: Currency) => onCurrencySelection(Field.OUTPUT, outputCurrency),
    [onCurrencySelection]
  )

  const swapIsUnsupported = useIsSwapUnsupported(currencies[Field.INPUT], currencies[Field.OUTPUT])

  const priceImpactTooHigh = priceImpactSeverity > 3 && !isExpertMode
  const showPriceImpactWarning = largerPriceImpact && priceImpactSeverity > 3

  // Handle time based logging events and event properties.
  useEffect(() => {
    const now = new Date()
    // If a trade exists, and we need to log the receipt of this new swap quote:
    if (newSwapQuoteNeedsLogging && !!trade) {
      // Set the current datetime as the time of receipt of latest swap quote.
      setSwapQuoteReceivedDate(now)
      // Log swap quote.
      sendAnalyticsEvent(
        EventName.SWAP_QUOTE_RECEIVED,
        formatSwapQuoteReceivedEventProperties(trade, fetchingSwapQuoteStartTime)
      )
      // Latest swap quote has just been logged, so we don't need to log the current trade anymore
      // unless user inputs change again and a new trade is in the process of being generated.
      setNewSwapQuoteNeedsLogging(false)
      // New quote is not being fetched, so set start time of quote fetch to undefined.
      setFetchingSwapQuoteStartTime(undefined)
    }
    // If another swap quote is being loaded based on changed user inputs:
    if (routeIsLoading) {
      setNewSwapQuoteNeedsLogging(true)
      if (!fetchingSwapQuoteStartTime) setFetchingSwapQuoteStartTime(now)
    }
  }, [
    newSwapQuoteNeedsLogging,
    routeIsSyncing,
    routeIsLoading,
    fetchingSwapQuoteStartTime,
    trade,
    setSwapQuoteReceivedDate,
  ])

  const approveTokenButtonDisabled =
    approvalState !== ApprovalState.NOT_APPROVED || approvalSubmitted || signatureState === UseERC20PermitState.SIGNED

  return (
    <Trace page={PageName.SWAP_PAGE} shouldLogImpression>
      <>
        <TokenWarningModal
          isOpen={importTokensNotInDefault.length > 0 && !dismissTokenWarning}
          tokens={importTokensNotInDefault}
          onConfirm={handleConfirmTokenWarning}
          onDismiss={handleDismissTokenWarning}
        />
        <AppBody>
          <SwapHeader allowedSlippage={allowedSlippage} />
          <Wrapper id="swap-page">
            <ConfirmSwapModal
              isOpen={showConfirm}
              trade={trade}
              originalTrade={tradeToConfirm}
              onAcceptChanges={handleAcceptChanges}
              attemptingTxn={attemptingTxn}
              txHash={txHash}
              recipient={recipient}
              allowedSlippage={allowedSlippage}
              onConfirm={handleSwap}
              swapErrorMessage={swapErrorMessage}
              onDismiss={handleConfirmDismiss}
              swapQuoteReceivedDate={swapQuoteReceivedDate}
            />

            <AutoColumn gap={'sm'}>
              <div style={{ display: 'relative' }}>
                <Trace section={SectionName.CURRENCY_INPUT_PANEL}>
                  <CurrencyInputPanel
                    label={
                      independentField === Field.OUTPUT && !showWrap ? (
                        <Trans>From (at most)</Trans>
                      ) : (
                        <Trans>From</Trans>
                      )
                    }
                    value={formattedAmounts[Field.INPUT]}
                    showMaxButton={showMaxButton}
                    currency={currencies[Field.INPUT] ?? null}
                    onUserInput={handleTypeInput}
                    onMax={handleMaxInput}
                    fiatValue={fiatValueInput ?? undefined}
                    onCurrencySelect={handleInputSelect}
                    otherCurrency={currencies[Field.OUTPUT]}
                    showCommonBases={true}
                    id={SectionName.CURRENCY_INPUT_PANEL}
                    loading={independentField === Field.OUTPUT && routeIsSyncing}
                  />
                </Trace>
                <ArrowWrapper clickable={isSupportedChain(chainId)}>
                  <TraceEvent
                    events={[Event.onClick]}
                    name={EventName.SWAP_TOKENS_REVERSED}
                    element={ElementName.SWAP_TOKENS_REVERSE_ARROW_BUTTON}
                  >
                    <ArrowDown
                      size="16"
                      onClick={() => {
                        setApprovalSubmitted(false) // reset 2 step UI for approvals
                        onSwitchTokens()
                      }}
                      color={
                        currencies[Field.INPUT] && currencies[Field.OUTPUT]
                          ? theme.deprecated_text1
                          : theme.deprecated_text3
                      }
                    />
                  </TraceEvent>
                </ArrowWrapper>
                <Trace section={SectionName.CURRENCY_OUTPUT_PANEL}>
                  <CurrencyInputPanel
                    value={formattedAmounts[Field.OUTPUT]}
                    onUserInput={handleTypeOutput}
                    label={
                      independentField === Field.INPUT && !showWrap ? <Trans>To (at least)</Trans> : <Trans>To</Trans>
                    }
                    showMaxButton={false}
                    hideBalance={false}
                    fiatValue={fiatValueOutput ?? undefined}
                    priceImpact={stablecoinPriceImpact}
                    currency={currencies[Field.OUTPUT] ?? null}
                    onCurrencySelect={handleOutputSelect}
                    otherCurrency={currencies[Field.INPUT]}
                    showCommonBases={true}
                    id={SectionName.CURRENCY_OUTPUT_PANEL}
                    loading={independentField === Field.INPUT && routeIsSyncing}
                  />
                </Trace>
              </div>

              {recipient !== null && !showWrap ? (
                <>
                  <AutoRow justify="space-between" style={{ padding: '0 1rem' }}>
                    <ArrowWrapper clickable={false}>
                      <ArrowDown size="16" color={theme.deprecated_text2} />
                    </ArrowWrapper>
                    <LinkStyledButton id="remove-recipient-button" onClick={() => onChangeRecipient(null)}>
                      <Trans>- Remove recipient</Trans>
                    </LinkStyledButton>
                  </AutoRow>
                  <AddressInputPanel id="recipient" value={recipient} onChange={onChangeRecipient} />
                </>
              ) : null}
              {!showWrap && userHasSpecifiedInputOutput && (trade || routeIsLoading || routeIsSyncing) && (
                <SwapDetailsDropdown
                  trade={trade}
                  syncing={routeIsSyncing}
                  loading={routeIsLoading}
                  showInverted={showInverted}
                  setShowInverted={setShowInverted}
                  allowedSlippage={allowedSlippage}
                />
              )}
              {showPriceImpactWarning && <PriceImpactWarning priceImpact={largerPriceImpact} />}
              <div>
                {swapIsUnsupported ? (
                  <ButtonPrimary disabled={true}>
                    <ThemedText.DeprecatedMain mb="4px">
                      <Trans>Unsupported Asset</Trans>
                    </ThemedText.DeprecatedMain>
                  </ButtonPrimary>
                ) : !account ? (
                  <TraceEvent
                    events={[Event.onClick]}
                    name={EventName.CONNECT_WALLET_BUTTON_CLICKED}
                    properties={{ received_swap_quote: getIsValidSwapQuote(trade, tradeState, swapInputError) }}
                    element={ElementName.CONNECT_WALLET_BUTTON}
                  >
                    <ButtonLight onClick={toggleWalletModal}>
                      <Trans>Connect Wallet</Trans>
                    </ButtonLight>
                  </TraceEvent>
                ) : showWrap ? (
                  <TraceEvent
                    events={[Event.onClick]}
                    name={EventName.WRAP_TOKEN_TXN_SUBMITTED}
                    element={ElementName.WRAP_TOKEN_BUTTON}
                    properties={formatWrapTokenTxnSubmittedEventProperties(
                      currencies[Field.INPUT],
                      currencies[Field.OUTPUT],
                      parsedAmount
                    )}
                    shouldLogImpression={!Boolean(wrapInputError)}
                  >
                    <ButtonPrimary disabled={Boolean(wrapInputError)} onClick={onWrap}>
                      {wrapInputError ? (
                        <WrapErrorText wrapInputError={wrapInputError} />
                      ) : wrapType === WrapType.WRAP ? (
                        <Trans>Wrap</Trans>
                      ) : wrapType === WrapType.UNWRAP ? (
                        <Trans>Unwrap</Trans>
                      ) : null}
                    </ButtonPrimary>
                  </TraceEvent>
                ) : routeNotFound && userHasSpecifiedInputOutput && !routeIsLoading && !routeIsSyncing ? (
                  <GreyCard style={{ textAlign: 'center' }}>
                    <ThemedText.DeprecatedMain mb="4px">
                      <Trans>Insufficient liquidity for this trade.</Trans>
                    </ThemedText.DeprecatedMain>
                  </GreyCard>
                ) : showApproveFlow ? (
                  <AutoRow style={{ flexWrap: 'nowrap', width: '100%' }}>
                    <AutoColumn style={{ width: '100%' }} gap="12px">
                      <TraceEvent
                        events={[Event.onClick]}
                        name={EventName.APPROVE_TOKEN_TXN_SUBMITTED}
                        element={ElementName.APPROVE_TOKEN_BUTTON}
                        properties={formatApproveTokenTxnSubmittedEventProperties(approvalOptimizedTrade)}
                        shouldLogImpression={!approveTokenButtonDisabled}
                      >
                        <ButtonConfirmed
                          onClick={handleApprove}
                          disabled={approveTokenButtonDisabled}
                          width="100%"
                          altDisabledStyle={approvalState === ApprovalState.PENDING} // show solid button while waiting
                          confirmed={
                            approvalState === ApprovalState.APPROVED || signatureState === UseERC20PermitState.SIGNED
                          }
                        >
                          <AutoRow justify="space-between" style={{ flexWrap: 'nowrap' }}>
                            <span style={{ display: 'flex', alignItems: 'center' }}>
                              <CurrencyLogo
                                currency={currencies[Field.INPUT]}
                                size={'20px'}
                                style={{ marginRight: '8px', flexShrink: 0 }}
                              />
                              {/* we need to shorten this string on mobile */}
                              {approvalState === ApprovalState.APPROVED ||
                              signatureState === UseERC20PermitState.SIGNED ? (
                                <Trans>You can now trade {currencies[Field.INPUT]?.symbol}</Trans>
                              ) : (
                                <Trans>Allow the Uniswap Protocol to use your {currencies[Field.INPUT]?.symbol}</Trans>
                              )}
                            </span>
                            {approvalState === ApprovalState.PENDING ? (
                              <Loader stroke="white" />
                            ) : (approvalSubmitted && approvalState === ApprovalState.APPROVED) ||
                              signatureState === UseERC20PermitState.SIGNED ? (
                              <CheckCircle size="20" color={theme.deprecated_green1} />
                            ) : (
                              <MouseoverTooltip
                                text={
                                  <Trans>
                                    You must give the Uniswap smart contracts permission to use your{' '}
                                    {currencies[Field.INPUT]?.symbol}. You only have to do this once per token.
                                  </Trans>
                                }
                              >
                                <HelpCircle size="20" color={'deprecated_white'} style={{ marginLeft: '8px' }} />
                              </MouseoverTooltip>
                            )}
                          </AutoRow>
                        </ButtonConfirmed>
                      </TraceEvent>
                      <ButtonError
                        onClick={() => {
                          if (isExpertMode) {
                            handleSwap()
                          } else {
                            setSwapState({
                              tradeToConfirm: trade,
                              attemptingTxn: false,
                              swapErrorMessage: undefined,
                              showConfirm: true,
                              txHash: undefined,
                            })
                          }
                        }}
                        width="100%"
                        id="swap-button"
                        disabled={
                          !isValid ||
                          routeIsSyncing ||
                          routeIsLoading ||
                          (approvalState !== ApprovalState.APPROVED && signatureState !== UseERC20PermitState.SIGNED) ||
                          priceImpactTooHigh
                        }
                        error={isValid && priceImpactSeverity > 2}
                      >
                        <Text fontSize={16} fontWeight={500}>
                          {priceImpactTooHigh ? (
                            <Trans>High Price Impact</Trans>
                          ) : trade && priceImpactSeverity > 2 ? (
                            <Trans>Swap Anyway</Trans>
                          ) : (
                            <Trans>Swap</Trans>
                          )}
                        </Text>
                      </ButtonError>
                    </AutoColumn>
                  </AutoRow>
                ) : (
                  <ButtonError
                    onClick={() => {
                      if (isExpertMode) {
                        handleSwap()
                      } else {
                        setSwapState({
                          tradeToConfirm: trade,
                          attemptingTxn: false,
                          swapErrorMessage: undefined,
                          showConfirm: true,
                          txHash: undefined,
                        })
                      }
                    }}
                    id="swap-button"
                    disabled={!isValid || routeIsSyncing || routeIsLoading || priceImpactTooHigh || !!swapCallbackError}
                    error={isValid && priceImpactSeverity > 2 && !swapCallbackError}
                  >
                    <Text fontSize={20} fontWeight={500}>
                      {swapInputError ? (
                        swapInputError
                      ) : routeIsSyncing || routeIsLoading ? (
                        <Trans>Swap</Trans>
                      ) : priceImpactSeverity > 2 ? (
                        <Trans>Swap Anyway</Trans>
                      ) : priceImpactTooHigh ? (
                        <Trans>Price Impact Too High</Trans>
                      ) : (
                        <Trans>Swap</Trans>
                      )}
                    </Text>
                  </ButtonError>
                )}
                {isExpertMode && swapErrorMessage ? <SwapCallbackError error={swapErrorMessage} /> : null}
              </div>
            </AutoColumn>
          </Wrapper>
        </AppBody>
        <AlertWrapper>
          <NetworkAlert />
        </AlertWrapper>
        <SwitchLocaleLink />
        {!swapIsUnsupported ? null : (
          <UnsupportedCurrencyFooter
            show={swapIsUnsupported}
            currencies={[currencies[Field.INPUT], currencies[Field.OUTPUT]]}
          />
        )}
      </>
    </Trace>
  )
}<|MERGE_RESOLUTION|>--- conflicted
+++ resolved
@@ -116,20 +116,6 @@
   }
 }
 
-<<<<<<< HEAD
-=======
-function largerPercentValue(a?: Percent, b?: Percent) {
-  if (a && b) {
-    return a.greaterThan(b) ? a : b
-  } else if (a) {
-    return a
-  } else if (b) {
-    return b
-  }
-  return undefined
-}
-
->>>>>>> c6e677d8
 const formatSwapQuoteReceivedEventProperties = (
   trade: InterfaceTrade<Currency, Currency, TradeType>,
   fetchingSwapQuoteStartTime: Date | undefined
