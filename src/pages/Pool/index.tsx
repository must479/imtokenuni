import { Trans } from '@lingui/macro'
import { useWeb3React } from '@web3-react/core'
import { PageName } from 'components/AmplitudeAnalytics/constants'
<<<<<<< HEAD
import { Trace } from 'components/AmplitudeAnalytics/Trace'
=======
import { ElementName, Event, EventName } from 'components/AmplitudeAnalytics/constants'
import { Trace } from 'components/AmplitudeAnalytics/Trace'
import { TraceEvent } from 'components/AmplitudeAnalytics/TraceEvent'
>>>>>>> 4ba6275b
import { ButtonGray, ButtonPrimary, ButtonText } from 'components/Button'
import { AutoColumn } from 'components/Column'
import { FlyoutAlignment, NewMenu } from 'components/Menu'
import { SwapPoolTabs } from 'components/NavigationTabs'
import PositionList from 'components/PositionList'
import { RowBetween, RowFixed } from 'components/Row'
import { SwitchLocaleLink } from 'components/SwitchLocaleLink'
import { useV3Positions } from 'hooks/useV3Positions'
import { useContext } from 'react'
import { Activity, BookOpen, ChevronDown, ChevronsRight, Inbox, Layers, PlusCircle } from 'react-feather'
import { Link } from 'react-router-dom'
import { useToggleWalletModal } from 'state/application/hooks'
import { useUserHideClosedPositions } from 'state/user/hooks'
import styled, { css, ThemeContext } from 'styled-components/macro'
import { ExternalLink, HideSmall, ThemedText } from 'theme'
import { PositionDetails } from 'types/position'
import { isChainAllowed } from 'utils/switchChain'

import { V2_FACTORY_ADDRESSES } from '../../constants/addresses'
import CTACards from './CTACards'
import { LoadingRows } from './styleds'

const PageWrapper = styled(AutoColumn)`
  max-width: 870px;
  width: 100%;

  ${({ theme }) => theme.mediaWidth.upToMedium`
    max-width: 800px;
  `};

  ${({ theme }) => theme.mediaWidth.upToSmall`
    max-width: 500px;
  `};
`
const TitleRow = styled(RowBetween)`
  color: ${({ theme }) => theme.text2};
  ${({ theme }) => theme.mediaWidth.upToSmall`
    flex-wrap: wrap;
    gap: 12px;
    width: 100%;
  `};
`
const ButtonRow = styled(RowFixed)`
  & > *:not(:last-child) {
    margin-left: 8px;
  }

  ${({ theme }) => theme.mediaWidth.upToSmall`
    width: 100%;
    flex-direction: row;
    justify-content: space-between;
    flex-direction: row-reverse;
  `};
`
const Menu = styled(NewMenu)`
  margin-left: 0;
  ${({ theme }) => theme.mediaWidth.upToSmall`
    flex: 1 1 auto;
    width: 49%;
    right: 0px;
  `};

  a {
    width: 100%;
  }
`
const MenuItem = styled.div`
  align-items: center;
  display: flex;
  justify-content: space-between;
  width: 100%;
  font-weight: 500;
`
const MoreOptionsButton = styled(ButtonGray)`
  border-radius: 12px;
  flex: 1 1 auto;
  padding: 6px 8px;
  width: 100%;
  background-color: ${({ theme }) => theme.bg0};
  margin-right: 8px;
`

const MoreOptionsText = styled(ThemedText.Body)`
  align-items: center;
  display: flex;
`

const ErrorContainer = styled.div`
  align-items: center;
  display: flex;
  flex-direction: column;
  justify-content: center;
  margin: auto;
  max-width: 300px;
  min-height: 25vh;
`

const IconStyle = css`
  width: 48px;
  height: 48px;
  margin-bottom: 0.5rem;
`

const NetworkIcon = styled(Activity)`
  ${IconStyle}
`

const InboxIcon = styled(Inbox)`
  ${IconStyle}
`

const ResponsiveButtonPrimary = styled(ButtonPrimary)`
  border-radius: 12px;
  padding: 6px 8px;
  width: fit-content;
  ${({ theme }) => theme.mediaWidth.upToSmall`
    flex: 1 1 auto;
    width: 100%;
  `};
`

const MainContentWrapper = styled.main`
  background-color: ${({ theme }) => theme.bg0};
  padding: 8px;
  border-radius: 20px;
  display: flex;
  flex-direction: column;
`

function PositionsLoadingPlaceholder() {
  return (
    <LoadingRows>
      <div />
      <div />
      <div />
      <div />
      <div />
      <div />
      <div />
      <div />
      <div />
      <div />
      <div />
      <div />
    </LoadingRows>
  )
}

function WrongNetworkCard() {
  const theme = useContext(ThemeContext)
  return (
    <>
      <PageWrapper>
        <SwapPoolTabs active="pool" />
        <AutoColumn gap="lg" justify="center">
          <AutoColumn gap="lg" style={{ width: '100%' }}>
            <TitleRow style={{ marginTop: '1rem' }} padding={'0'}>
              <ThemedText.Body fontSize={'20px'}>
                <Trans>Pools Overview</Trans>
              </ThemedText.Body>
            </TitleRow>

            <MainContentWrapper>
              <ErrorContainer>
                <ThemedText.Body color={theme.text3} textAlign="center">
                  <NetworkIcon strokeWidth={1.2} />
                  <div data-testid="pools-unsupported-err">
                    <Trans>
                      Your connected network is unsupported. Request support{' '}
                      <ExternalLink href="https://uniswap.canny.io/feature-requests">here</ExternalLink>.
                    </Trans>
                  </div>
                </ThemedText.Body>
              </ErrorContainer>
            </MainContentWrapper>
          </AutoColumn>
        </AutoColumn>
      </PageWrapper>
      <SwitchLocaleLink />
    </>
  )
}

export default function Pool() {
  const { account, chainId, connector } = useWeb3React()
  const toggleWalletModal = useToggleWalletModal()

  const theme = useContext(ThemeContext)
  const [userHideClosedPositions, setUserHideClosedPositions] = useUserHideClosedPositions()

  const { positions, loading: positionsLoading } = useV3Positions(account)

  if (chainId && !isChainAllowed(connector, chainId)) {
    return <WrongNetworkCard />
  }

  const [openPositions, closedPositions] = positions?.reduce<[PositionDetails[], PositionDetails[]]>(
    (acc, p) => {
      acc[p.liquidity?.isZero() ? 1 : 0].push(p)
      return acc
    },
    [[], []]
  ) ?? [[], []]

  const filteredPositions = [...openPositions, ...(userHideClosedPositions ? [] : closedPositions)]
  const showConnectAWallet = Boolean(!account)
  const showV2Features = Boolean(chainId && V2_FACTORY_ADDRESSES[chainId])

  const menuItems = [
    {
      content: (
        <MenuItem>
          <Trans>Create a pool</Trans>
          <PlusCircle size={16} />
        </MenuItem>
      ),
      link: '/add/ETH',
      external: false,
    },
    {
      content: (
        <MenuItem>
          <Trans>Migrate</Trans>
          <ChevronsRight size={16} />
        </MenuItem>
      ),
      link: '/migrate/v2',
      external: false,
    },
    {
      content: (
        <MenuItem>
          <Trans>V2 liquidity</Trans>
          <Layers size={16} />
        </MenuItem>
      ),
      link: '/pool/v2',
      external: false,
    },
    {
      content: (
        <MenuItem>
          <Trans>Learn</Trans>
          <BookOpen size={16} />
        </MenuItem>
      ),
      link: 'https://docs.uniswap.org/',
      external: true,
    },
  ]

  return (
    <Trace page={PageName.POOL_PAGE} shouldLogImpression>
      <>
        <PageWrapper>
          <SwapPoolTabs active="pool" />
          <AutoColumn gap="lg" justify="center">
            <AutoColumn gap="lg" style={{ width: '100%' }}>
              <TitleRow style={{ marginTop: '1rem' }} padding={'0'}>
                <ThemedText.Body fontSize={'20px'}>
                  <Trans>Pools Overview</Trans>
                </ThemedText.Body>
                <ButtonRow>
                  {showV2Features && (
                    <Menu
                      menuItems={menuItems}
                      flyoutAlignment={FlyoutAlignment.LEFT}
                      ToggleUI={(props: any) => (
                        <MoreOptionsButton {...props}>
                          <MoreOptionsText>
                            <Trans>More</Trans>
                            <ChevronDown size={15} />
                          </MoreOptionsText>
                        </MoreOptionsButton>
                      )}
                    />
                  )}
                  <ResponsiveButtonPrimary data-cy="join-pool-button" id="join-pool-button" as={Link} to="/add/ETH">
                    + <Trans>New Position</Trans>
                  </ResponsiveButtonPrimary>
                </ButtonRow>
              </TitleRow>

              <MainContentWrapper>
                {positionsLoading ? (
                  <PositionsLoadingPlaceholder />
                ) : filteredPositions && closedPositions && filteredPositions.length > 0 ? (
                  <PositionList
                    positions={filteredPositions}
                    setUserHideClosedPositions={setUserHideClosedPositions}
                    userHideClosedPositions={userHideClosedPositions}
                  />
                ) : (
                  <ErrorContainer>
                    <ThemedText.Body color={theme.text3} textAlign="center">
                      <InboxIcon strokeWidth={1} />
                      <div>
                        <Trans>Your active V3 liquidity positions will appear here.</Trans>
                      </div>
                    </ThemedText.Body>
                    {!showConnectAWallet && closedPositions.length > 0 && (
                      <ButtonText
                        style={{ marginTop: '.5rem' }}
                        onClick={() => setUserHideClosedPositions(!userHideClosedPositions)}
                      >
                        <Trans>Show closed positions</Trans>
                      </ButtonText>
                    )}
                    {showConnectAWallet && (
<<<<<<< HEAD
                      <ButtonPrimary style={{ marginTop: '2em', padding: '8px 16px' }} onClick={toggleWalletModal}>
                        <Trans>Connect a wallet</Trans>
                      </ButtonPrimary>
=======
                      <TraceEvent
                        events={[Event.onClick]}
                        name={EventName.CONNECT_WALLET_BUTTON_CLICKED}
                        properties={{ received_swap_quote: false }}
                        element={ElementName.CONNECT_WALLET_BUTTON}
                      >
                        <ButtonPrimary style={{ marginTop: '2em', padding: '8px 16px' }} onClick={toggleWalletModal}>
                          <Trans>Connect a wallet</Trans>
                        </ButtonPrimary>
                      </TraceEvent>
>>>>>>> 4ba6275b
                    )}
                  </ErrorContainer>
                )}
              </MainContentWrapper>
              <HideSmall>
                <CTACards />
              </HideSmall>
            </AutoColumn>
          </AutoColumn>
        </PageWrapper>
        <SwitchLocaleLink />
      </>
    </Trace>
  )
}<|MERGE_RESOLUTION|>--- conflicted
+++ resolved
@@ -1,13 +1,9 @@
 import { Trans } from '@lingui/macro'
 import { useWeb3React } from '@web3-react/core'
 import { PageName } from 'components/AmplitudeAnalytics/constants'
-<<<<<<< HEAD
-import { Trace } from 'components/AmplitudeAnalytics/Trace'
-=======
 import { ElementName, Event, EventName } from 'components/AmplitudeAnalytics/constants'
 import { Trace } from 'components/AmplitudeAnalytics/Trace'
 import { TraceEvent } from 'components/AmplitudeAnalytics/TraceEvent'
->>>>>>> 4ba6275b
 import { ButtonGray, ButtonPrimary, ButtonText } from 'components/Button'
 import { AutoColumn } from 'components/Column'
 import { FlyoutAlignment, NewMenu } from 'components/Menu'
@@ -317,11 +313,6 @@
                       </ButtonText>
                     )}
                     {showConnectAWallet && (
-<<<<<<< HEAD
-                      <ButtonPrimary style={{ marginTop: '2em', padding: '8px 16px' }} onClick={toggleWalletModal}>
-                        <Trans>Connect a wallet</Trans>
-                      </ButtonPrimary>
-=======
                       <TraceEvent
                         events={[Event.onClick]}
                         name={EventName.CONNECT_WALLET_BUTTON_CLICKED}
@@ -332,7 +323,6 @@
                           <Trans>Connect a wallet</Trans>
                         </ButtonPrimary>
                       </TraceEvent>
->>>>>>> 4ba6275b
                     )}
                   </ErrorContainer>
                 )}
