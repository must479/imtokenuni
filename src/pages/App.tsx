import { initializeAnalytics } from 'components/AmplitudeAnalytics'
import { PageName } from 'components/AmplitudeAnalytics/constants'
import { Trace } from 'components/AmplitudeAnalytics/Trace'
import Loader from 'components/Loader'
import TopLevelModals from 'components/TopLevelModals'
import ApeModeQueryParamReader from 'hooks/useApeModeQueryParamReader'
import { lazy, Suspense, useEffect } from 'react'
import { Redirect, Route, Switch, useHistory, useLocation } from 'react-router-dom'
import styled from 'styled-components/macro'

import { useAnalyticsReporter } from '../components/analytics'
import ErrorBoundary from '../components/ErrorBoundary'
import Header from '../components/Header'
import Polling from '../components/Header/Polling'
import Popups from '../components/Popups'
import DarkModeQueryParamReader from '../theme/DarkModeQueryParamReader'
import AddLiquidity from './AddLiquidity'
import { RedirectDuplicateTokenIds } from './AddLiquidity/redirects'
import { RedirectDuplicateTokenIdsV2 } from './AddLiquidityV2/redirects'
import Earn from './Earn'
import Manage from './Earn/Manage'
import Explore from './Explore'
import MigrateV2 from './MigrateV2'
import MigrateV2Pair from './MigrateV2/MigrateV2Pair'
import Pool from './Pool'
import { PositionPage } from './Pool/PositionPage'
import PoolV2 from './Pool/v2'
import PoolFinder from './PoolFinder'
import RemoveLiquidity from './RemoveLiquidity'
import RemoveLiquidityV3 from './RemoveLiquidity/V3'
import Swap from './Swap'
import { OpenClaimAddressModalAndRedirectToSwap, RedirectPathToSwapOnly, RedirectToSwap } from './Swap/redirects'
import { TokenDetails } from './TokenDetails'

const Vote = lazy(() => import('./Vote'))

const AppWrapper = styled.div`
  display: flex;
  flex-flow: column;
  align-items: flex-start;
`

const BodyWrapper = styled.div`
  display: flex;
  flex-direction: column;
  width: 100%;
  padding: 120px 16px 0px 16px;
  align-items: center;
  flex: 1;
  z-index: 1;

  ${({ theme }) => theme.mediaWidth.upToSmall`
    padding: 4rem 8px 16px 8px;
  `};
`

const HeaderWrapper = styled.div`
  ${({ theme }) => theme.flexRowNoWrap}
  width: 100%;
  justify-content: space-between;
  position: fixed;
  top: 0;
  z-index: 2;
`

const Marginer = styled.div`
  margin-top: 5rem;
`

function getCurrentPageFromLocation(locationPathname: string): PageName | undefined {
  switch (locationPathname) {
    case '/swap':
      return PageName.SWAP_PAGE
    case '/vote':
      return PageName.VOTE_PAGE
    case '/pool':
      return PageName.POOL_PAGE
    default:
      return undefined
  }
}

export default function App() {
  const history = useHistory()
  const location = useLocation()
  const currentPage = getCurrentPageFromLocation(location.pathname)
  useAnalyticsReporter()
  initializeAnalytics()

  useEffect(() => {
    const unlisten = history.listen(() => {
      window.scrollTo(0, 0)
    })
    return () => {
      unlisten()
    }
  }, [history])

  return (
    <ErrorBoundary>
      <DarkModeQueryParamReader />
      <ApeModeQueryParamReader />
      <AppWrapper>
<<<<<<< HEAD
        <HeaderWrapper>
          <Header />
        </HeaderWrapper>
        <BodyWrapper>
          <Popups />
          <Polling />
          <TopLevelModals />
          <Suspense fallback={<Loader />}>
            <Switch>
              <Route exact strict path="/explore" component={Explore} />
              <Route exact strict path="/tokens/:tokenAddress" component={TokenDetails} />

              <Route strict path="/vote" component={Vote} />
              <Route exact strict path="/create-proposal">
                <Redirect to="/vote/create-proposal" />
              </Route>
              <Route exact strict path="/claim" component={OpenClaimAddressModalAndRedirectToSwap} />
              <Route exact strict path="/uni" component={Earn} />
              <Route exact strict path="/uni/:currencyIdA/:currencyIdB" component={Manage} />

              <Route exact strict path="/send" component={RedirectPathToSwapOnly} />
              <Route exact strict path="/swap/:outputCurrency" component={RedirectToSwap} />
              <Route exact strict path="/swap" component={Swap} />

              <Route exact strict path="/pool/v2/find" component={PoolFinder} />
              <Route exact strict path="/pool/v2" component={PoolV2} />
              <Route exact strict path="/pool" component={Pool} />
              <Route exact strict path="/pool/:tokenId" component={PositionPage} />

              <Route exact strict path="/add/v2/:currencyIdA?/:currencyIdB?" component={RedirectDuplicateTokenIdsV2} />
              <Route
                exact
                strict
                path="/add/:currencyIdA?/:currencyIdB?/:feeAmount?"
                component={RedirectDuplicateTokenIds}
              />

              <Route
                exact
                strict
                path="/increase/:currencyIdA?/:currencyIdB?/:feeAmount?/:tokenId?"
                component={AddLiquidity}
              />

              <Route exact strict path="/remove/v2/:currencyIdA/:currencyIdB" component={RemoveLiquidity} />
              <Route exact strict path="/remove/:tokenId" component={RemoveLiquidityV3} />

              <Route exact strict path="/migrate/v2" component={MigrateV2} />
              <Route exact strict path="/migrate/v2/:address" component={MigrateV2Pair} />

              <Route component={RedirectPathToSwapOnly} />
            </Switch>
          </Suspense>
          <Marginer />
        </BodyWrapper>
=======
        <Trace page={currentPage}>
          <HeaderWrapper>
            <Header />
          </HeaderWrapper>
          <BodyWrapper>
            <Popups />
            <Polling />
            <TopLevelModals />
            <Suspense fallback={<Loader />}>
              <Switch>
                <Route strict path="/vote">
                  <Vote />
                </Route>
                <Route exact strict path="/create-proposal">
                  <Redirect to="/vote/create-proposal" />
                </Route>
                <Route exact strict path="/claim">
                  <OpenClaimAddressModalAndRedirectToSwap />
                </Route>
                <Route exact strict path="/uni">
                  <Earn />
                </Route>
                <Route exact strict path="/uni/:currencyIdA/:currencyIdB">
                  <Manage />
                </Route>

                <Route exact strict path="/send">
                  <RedirectPathToSwapOnly />
                </Route>
                <Route exact strict path="/swap/:outputCurrency">
                  <RedirectToSwap />
                </Route>
                <Route exact strict path="/swap">
                  <Swap />
                </Route>

                <Route exact strict path="/pool/v2/find">
                  <PoolFinder />
                </Route>
                <Route exact strict path="/pool/v2">
                  <PoolV2 />
                </Route>
                <Route exact strict path="/pool">
                  <Pool />
                </Route>
                <Route exact strict path="/pool/:tokenId">
                  <PositionPage />
                </Route>

                <Route exact strict path="/add/v2/:currencyIdA?/:currencyIdB?">
                  <RedirectDuplicateTokenIdsV2 />
                </Route>
                <Route exact strict path="/add/:currencyIdA?/:currencyIdB?/:feeAmount?">
                  <RedirectDuplicateTokenIds />
                </Route>

                <Route exact strict path="/increase/:currencyIdA?/:currencyIdB?/:feeAmount?/:tokenId?">
                  <AddLiquidity />
                </Route>

                <Route exact strict path="/remove/v2/:currencyIdA/:currencyIdB">
                  <RemoveLiquidity />
                </Route>
                <Route exact strict path="/remove/:tokenId">
                  <RemoveLiquidityV3 />
                </Route>

                <Route exact strict path="/migrate/v2">
                  <MigrateV2 />
                </Route>
                <Route exact strict path="/migrate/v2/:address">
                  <MigrateV2Pair />
                </Route>

                <Route>
                  <RedirectPathToSwapOnly />
                </Route>
              </Switch>
            </Suspense>
            <Marginer />
          </BodyWrapper>
        </Trace>
>>>>>>> 4ba6275b
      </AppWrapper>
    </ErrorBoundary>
  )
}<|MERGE_RESOLUTION|>--- conflicted
+++ resolved
@@ -101,63 +101,6 @@
       <DarkModeQueryParamReader />
       <ApeModeQueryParamReader />
       <AppWrapper>
-<<<<<<< HEAD
-        <HeaderWrapper>
-          <Header />
-        </HeaderWrapper>
-        <BodyWrapper>
-          <Popups />
-          <Polling />
-          <TopLevelModals />
-          <Suspense fallback={<Loader />}>
-            <Switch>
-              <Route exact strict path="/explore" component={Explore} />
-              <Route exact strict path="/tokens/:tokenAddress" component={TokenDetails} />
-
-              <Route strict path="/vote" component={Vote} />
-              <Route exact strict path="/create-proposal">
-                <Redirect to="/vote/create-proposal" />
-              </Route>
-              <Route exact strict path="/claim" component={OpenClaimAddressModalAndRedirectToSwap} />
-              <Route exact strict path="/uni" component={Earn} />
-              <Route exact strict path="/uni/:currencyIdA/:currencyIdB" component={Manage} />
-
-              <Route exact strict path="/send" component={RedirectPathToSwapOnly} />
-              <Route exact strict path="/swap/:outputCurrency" component={RedirectToSwap} />
-              <Route exact strict path="/swap" component={Swap} />
-
-              <Route exact strict path="/pool/v2/find" component={PoolFinder} />
-              <Route exact strict path="/pool/v2" component={PoolV2} />
-              <Route exact strict path="/pool" component={Pool} />
-              <Route exact strict path="/pool/:tokenId" component={PositionPage} />
-
-              <Route exact strict path="/add/v2/:currencyIdA?/:currencyIdB?" component={RedirectDuplicateTokenIdsV2} />
-              <Route
-                exact
-                strict
-                path="/add/:currencyIdA?/:currencyIdB?/:feeAmount?"
-                component={RedirectDuplicateTokenIds}
-              />
-
-              <Route
-                exact
-                strict
-                path="/increase/:currencyIdA?/:currencyIdB?/:feeAmount?/:tokenId?"
-                component={AddLiquidity}
-              />
-
-              <Route exact strict path="/remove/v2/:currencyIdA/:currencyIdB" component={RemoveLiquidity} />
-              <Route exact strict path="/remove/:tokenId" component={RemoveLiquidityV3} />
-
-              <Route exact strict path="/migrate/v2" component={MigrateV2} />
-              <Route exact strict path="/migrate/v2/:address" component={MigrateV2Pair} />
-
-              <Route component={RedirectPathToSwapOnly} />
-            </Switch>
-          </Suspense>
-          <Marginer />
-        </BodyWrapper>
-=======
         <Trace page={currentPage}>
           <HeaderWrapper>
             <Header />
@@ -240,7 +183,6 @@
             <Marginer />
           </BodyWrapper>
         </Trace>
->>>>>>> 4ba6275b
       </AppWrapper>
     </ErrorBoundary>
   )
