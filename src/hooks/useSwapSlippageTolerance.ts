--- conflicted
+++ resolved
@@ -1,11 +1,6 @@
-<<<<<<< HEAD
-import { Trade } from '@uniswap/router-sdk'
-import { Currency, Percent, TradeType } from '@uniswap/sdk-core'
-=======
 import { Currency, CurrencyAmount, Percent, TradeType } from '@uniswap/sdk-core'
 import { Trade as V2Trade } from '@uniswap/v2-sdk'
 import { Trade as V3Trade } from '@uniswap/v3-sdk'
->>>>>>> 5a3c91f1
 import { L2_CHAIN_IDS } from 'constants/chains'
 import JSBI from 'jsbi'
 import { useMemo } from 'react'
@@ -19,9 +14,6 @@
 const V3_SWAP_DEFAULT_SLIPPAGE = new Percent(50, 10_000) // .50%
 const ONE_TENTHS_PERCENT = new Percent(10, 10_000) // .10%
 
-<<<<<<< HEAD
-export default function useSwapSlippageTolerance(trade: Trade<Currency, Currency, TradeType> | undefined): Percent {
-=======
 /**
  * Return a guess of the gas cost used in computing slippage tolerance for a given trade
  * @param trade the trade for which to _guess_ the amount of gas it would cost to execute
@@ -43,7 +35,6 @@
 export default function useSwapSlippageTolerance(
   trade: V2Trade<Currency, Currency, TradeType> | V3Trade<Currency, Currency, TradeType> | undefined
 ): Percent {
->>>>>>> 5a3c91f1
   const { chainId } = useActiveWeb3React()
   const onL2 = chainId && L2_CHAIN_IDS.includes(chainId)
   const outputDollarValue = useUSDCValue(trade?.outputAmount)
@@ -55,8 +46,6 @@
 
   const defaultSlippageTolerance = useMemo(() => {
     if (!trade || onL2) return ONE_TENTHS_PERCENT
-<<<<<<< HEAD
-=======
 
     const ethGasCost =
       ethGasPrice && typeof gasEstimate === 'number' ? JSBI.multiply(ethGasPrice, JSBI.BigInt(gasEstimate)) : undefined
@@ -74,7 +63,6 @@
     }
 
     if (trade instanceof V2Trade) return V2_SWAP_DEFAULT_SLIPPAGE
->>>>>>> 5a3c91f1
     return V3_SWAP_DEFAULT_SLIPPAGE
   }, [ethGasPrice, ether, etherPrice, gasEstimate, onL2, outputDollarValue, trade])
 
