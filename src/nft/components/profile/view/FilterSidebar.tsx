import { ScrollBarStyles } from 'components/Common'
import { LoadingBubble } from 'components/Tokens/loading'
import { AnimatedBox, Box } from 'nft/components/Box'
import { Column, Row } from 'nft/components/Flex'
import { XMarkIcon } from 'nft/components/icons'
import { Checkbox } from 'nft/components/layout/Checkbox'
import { checkbox } from 'nft/components/layout/Checkbox.css'
import { Input } from 'nft/components/layout/Input'
import { subhead } from 'nft/css/common.css'
import { themeVars } from 'nft/css/sprinkles.css'
import { useFiltersExpanded, useIsMobile, useWalletCollections } from 'nft/hooks'
import { WalletCollection } from 'nft/types'
<<<<<<< HEAD
import { CSSProperties, Dispatch, FormEvent, SetStateAction, useCallback, useEffect, useReducer, useState } from 'react'
import { useSpring } from 'react-spring'
import AutoSizer from 'react-virtualized-auto-sizer'
import { FixedSizeList, ListOnItemsRenderedProps } from 'react-window'
import InfiniteLoader from 'react-window-infinite-loader'
=======
import { Dispatch, FormEvent, SetStateAction, useCallback, useEffect, useReducer, useState } from 'react'
import { easings, useSpring } from 'react-spring'
>>>>>>> 72c5e64f
import styled from 'styled-components/macro'
import { TRANSITION_DURATIONS } from 'theme/styles'

import * as styles from './ProfilePage.css'

const COLLECTION_ROW_HEIGHT = 44

const ItemsContainer = styled(Column)`
  ${ScrollBarStyles}
  height: 100vh;
`

const LongLoadingBubble = styled(LoadingBubble)`
  min-height: 15px;
  width: 75%;
`

const SmallLoadingBubble = styled(LoadingBubble)`
  height: 20px;
  width: 20px;
  margin-right: 8px;
`

const LoadingCollectionItem = ({ style }: { style?: CSSProperties }) => {
  return (
    <Row display="flex" justifyContent="space-between" style={style} paddingLeft="12" paddingRight="16">
      <Row display="flex" flex="1">
        <SmallLoadingBubble />
        <LongLoadingBubble />
      </Row>
      <Box as="span" borderColor="backgroundOutline" className={checkbox} aria-hidden="true" />
    </Row>
  )
}

interface CollectionFilterRowProps {
  index: number
  style: CSSProperties
}

interface FilterSidebarProps {
  fetchNextPage: () => void
  hasNextPage?: boolean
  isFetchingNextPage: boolean
  walletCollections: WalletCollection[]
}

export const FilterSidebar = ({
  fetchNextPage,
  hasNextPage,
  isFetchingNextPage,
  walletCollections,
}: FilterSidebarProps) => {
  const collectionFilters = useWalletCollections((state) => state.collectionFilters)
  const setCollectionFilters = useWalletCollections((state) => state.setCollectionFilters)
<<<<<<< HEAD
=======
  const walletCollections = useWalletCollections((state) => state.walletCollections)
>>>>>>> 72c5e64f

  const [isFiltersExpanded, setFiltersExpanded] = useFiltersExpanded()
  const isMobile = useIsMobile()

  const { sidebarX } = useSpring({
    sidebarX: isFiltersExpanded ? 0 : -360,
    config: {
      duration: TRANSITION_DURATIONS.medium,
      easing: easings.easeOutSine,
    },
  })
  return (
    // @ts-ignore
    <AnimatedBox
      position="sticky"
      top="0"
      left={{ sm: '0', md: 'unset' }}
      width={{ sm: 'full', md: '332', lg: '332' }}
      height={{ sm: 'full', md: 'auto' }}
      zIndex={{ sm: '3', md: 'auto' }}
      display={isFiltersExpanded ? 'flex' : 'none'}
      style={{ transform: sidebarX.to((x) => `translateX(${x}px)`) }}
    >
      <Box
        paddingTop={{ sm: '24', md: '0' }}
        paddingLeft={{ sm: '16', md: '0' }}
        paddingRight="16"
        width={{ sm: 'full', md: '332', lg: '332' }}
      >
        <Row width="full" justifyContent="space-between">
          {isMobile && (
            <Box
              as="button"
              border="none"
              backgroundColor="transparent"
              color="textSecondary"
              onClick={() => setFiltersExpanded(false)}
            >
              <XMarkIcon fill={themeVars.colors.textPrimary} />
            </Box>
          )}
        </Row>
        <CollectionSelect
          collections={walletCollections}
          collectionFilters={collectionFilters}
          setCollectionFilters={setCollectionFilters}
          fetchNextPage={fetchNextPage}
          hasNextPage={hasNextPage}
          isFetchingNextPage={isFetchingNextPage}
        />
      </Box>
    </AnimatedBox>
  )
}

const CollectionSelect = ({
  collections,
  collectionFilters,
  setCollectionFilters,
  fetchNextPage,
  hasNextPage,
  isFetchingNextPage,
}: {
  collections: WalletCollection[]
  collectionFilters: Array<string>
  setCollectionFilters: (address: string) => void
  fetchNextPage: () => void
  hasNextPage?: boolean
  isFetchingNextPage: boolean
}) => {
  const [collectionSearchText, setCollectionSearchText] = useState('')
  const [displayCollections, setDisplayCollections] = useState(collections)

  useEffect(() => {
    if (collectionSearchText) {
      const filtered = collections.filter((collection) =>
        collection.name?.toLowerCase().includes(collectionSearchText.toLowerCase())
      )
      setDisplayCollections(filtered)
    } else {
      setDisplayCollections(collections)
    }
  }, [collectionSearchText, collections])

  const itemKey = useCallback((index: number, data: WalletCollection[]) => {
    if (!data) return index
    const collection = data[index]
    return `${collection.address}_${index}`
  }, [])

  // If there are more items to be loaded then add an extra row to hold a loading indicator.
  const itemCount = hasNextPage ? displayCollections.length + 1 : displayCollections.length

  // Only load 1 page of items at a time.
  // Pass an empty callback to InfiniteLoader in case it asks us to load more than once.
  const loadMoreItems = isFetchingNextPage ? () => null : fetchNextPage

  // Every row is loaded except for our loading indicator row.
  const isItemLoaded = useCallback(
    (index: number) => !hasNextPage || index < displayCollections.length,
    [displayCollections.length, hasNextPage]
  )

  const CollectionFilterRow = useCallback(
    ({ index, style }: CollectionFilterRowProps) => {
      const collection = !!displayCollections && displayCollections[index]
      if (!collection || isFetchingNextPage) {
        return <LoadingCollectionItem style={style} key={index} />
      }
      return (
        <CollectionItem
          style={style}
          key={itemKey(index, displayCollections)}
          collection={displayCollections[index]}
          collectionFilters={collectionFilters}
          setCollectionFilters={setCollectionFilters}
        />
      )
    },
    [displayCollections, isFetchingNextPage, itemKey, collectionFilters, setCollectionFilters]
  )

  return (
    <>
      <Box className={subhead} marginTop="12" marginBottom="16" width="276">
        Collections
      </Box>
      <Box paddingBottom="12" borderRadius="8">
        <Column as="ul" paddingLeft="0" gap="10" style={{ maxHeight: '80vh' }}>
          <CollectionFilterSearch
            collectionSearchText={collectionSearchText}
            setCollectionSearchText={setCollectionSearchText}
          />
          <ItemsContainer>
            <AutoSizer disableWidth>
              {({ height }) => (
                <InfiniteLoader isItemLoaded={isItemLoaded} itemCount={itemCount} loadMoreItems={loadMoreItems}>
                  {({
                    onItemsRendered,
                    ref,
                  }: {
                    onItemsRendered: (props: ListOnItemsRenderedProps) => any
                    ref: any
                  }) => (
                    <FixedSizeList
                      height={height}
                      width="100%"
                      itemCount={itemCount}
                      itemSize={COLLECTION_ROW_HEIGHT}
                      onItemsRendered={onItemsRendered}
                      itemKey={itemKey}
                      ref={ref}
                    >
                      {CollectionFilterRow}
                    </FixedSizeList>
                  )}
                </InfiniteLoader>
              )}
            </AutoSizer>
          </ItemsContainer>
        </Column>
      </Box>
    </>
  )
}

const CollectionFilterSearch = ({
  collectionSearchText,
  setCollectionSearchText,
}: {
  collectionSearchText: string
  setCollectionSearchText: Dispatch<SetStateAction<string>>
}) => {
  return (
    <Input
      placeholder="Search"
      marginTop="8"
      marginBottom="8"
      autoComplete="off"
      position="static"
      width="full"
      value={collectionSearchText}
      onChange={(e: FormEvent<HTMLInputElement>) => setCollectionSearchText(e.currentTarget.value)}
    />
  )
}

const CollectionItem = ({
  collection,
  collectionFilters,
  setCollectionFilters,
  style,
}: {
  collection: WalletCollection
  collectionFilters: Array<string>
  setCollectionFilters: (address: string) => void
  style?: CSSProperties
}) => {
  const [isCheckboxSelected, setCheckboxSelected] = useState(false)
  const [hovered, toggleHovered] = useReducer((state) => {
    return !state
  }, false)
  const isChecked = useCallback(
    (address: string) => {
      return collectionFilters.some((collection) => collection === address)
    },
    [collectionFilters]
  )
  const handleCheckbox = () => {
    setCheckboxSelected(!isCheckboxSelected)
    setCollectionFilters(collection.address)
  }
  return (
    <Row
      maxWidth="full"
      overflowX="hidden"
      overflowY="hidden"
      fontWeight="normal"
      className={styles.subRowHover}
      justifyContent="space-between"
      cursor="pointer"
      paddingLeft="12"
      paddingRight="16"
      borderRadius="12"
      style={{
        paddingBottom: '22px',
        paddingTop: '22px',
        ...style,
      }}
      maxHeight={`${COLLECTION_ROW_HEIGHT}`}
      as="li"
      onMouseEnter={toggleHovered}
      onMouseLeave={toggleHovered}
      onClick={handleCheckbox}
    >
      <Row>
        <Box as="img" borderRadius="round" width="20" height="20" src={collection.image} />
        <Box
          as="span"
          whiteSpace="nowrap"
          textOverflow="ellipsis"
          overflow="hidden"
          paddingLeft="12"
          paddingRight="14"
          style={{ minHeight: 15, maxWidth: '180px' }}
        >
          {collection.name}{' '}
        </Box>
      </Row>

      <Checkbox checked={isChecked(collection.address)} hovered={hovered} onChange={handleCheckbox}>
        <Box as="span" color="textTertiary" marginRight="12" marginLeft="auto">
          {collection.count}
        </Box>
      </Checkbox>
    </Row>
  )
}<|MERGE_RESOLUTION|>--- conflicted
+++ resolved
@@ -10,16 +10,11 @@
 import { themeVars } from 'nft/css/sprinkles.css'
 import { useFiltersExpanded, useIsMobile, useWalletCollections } from 'nft/hooks'
 import { WalletCollection } from 'nft/types'
-<<<<<<< HEAD
 import { CSSProperties, Dispatch, FormEvent, SetStateAction, useCallback, useEffect, useReducer, useState } from 'react'
 import { useSpring } from 'react-spring'
 import AutoSizer from 'react-virtualized-auto-sizer'
 import { FixedSizeList, ListOnItemsRenderedProps } from 'react-window'
 import InfiniteLoader from 'react-window-infinite-loader'
-=======
-import { Dispatch, FormEvent, SetStateAction, useCallback, useEffect, useReducer, useState } from 'react'
-import { easings, useSpring } from 'react-spring'
->>>>>>> 72c5e64f
 import styled from 'styled-components/macro'
 import { TRANSITION_DURATIONS } from 'theme/styles'
 
@@ -75,10 +70,6 @@
 }: FilterSidebarProps) => {
   const collectionFilters = useWalletCollections((state) => state.collectionFilters)
   const setCollectionFilters = useWalletCollections((state) => state.setCollectionFilters)
-<<<<<<< HEAD
-=======
-  const walletCollections = useWalletCollections((state) => state.walletCollections)
->>>>>>> 72c5e64f
 
   const [isFiltersExpanded, setFiltersExpanded] = useFiltersExpanded()
   const isMobile = useIsMobile()
