import { useNftBalanceQuery } from 'graphql/data/nft/NftBalance'
import { AnimatedBox, Box } from 'nft/components/Box'
import { assetList } from 'nft/components/collection/CollectionNfts.css'
import { FilterButton } from 'nft/components/collection/FilterButton'
import { LoadingSparkle } from 'nft/components/common/Loading/LoadingSparkle'
import { Center, Column, Row } from 'nft/components/Flex'
import { CrossIcon } from 'nft/components/icons'
import { FilterSidebar } from 'nft/components/profile/view/FilterSidebar'
import { subhead } from 'nft/css/common.css'
import { useBag, useFiltersExpanded, useIsMobile, useSellAsset, useWalletCollections } from 'nft/hooks'
import { ScreenBreakpointsPaddings } from 'nft/pages/collection/index.css'
import { OSCollectionsFetcher } from 'nft/queries'
import { WalletCollection } from 'nft/types'
import { Dispatch, SetStateAction, useEffect, useMemo, useState } from 'react'
import InfiniteScroll from 'react-infinite-scroll-component'
<<<<<<< HEAD
import { useInfiniteQuery } from 'react-query'
import { useSpring } from 'react-spring'
=======
import { useQuery } from 'react-query'
import { easings, useSpring } from 'react-spring'
>>>>>>> 72c5e64f
import styled from 'styled-components/macro'
import shallow from 'zustand/shallow'

import { EmptyWalletContent } from './EmptyWalletContent'
import * as styles from './ProfilePage.css'
import { ViewMyNftsAsset } from './ViewMyNftsAsset'

const ProfilePageColumn = styled(Column)`
  ${ScreenBreakpointsPaddings}
`

const ProfileHeader = styled.div`
  font-size: 28px;
  font-weight: 500;
  line-height: 38px;
  padding-bottom: 16px;
  margin-bottom: 8px;
  border-bottom: 1px solid ${({ theme }) => theme.backgroundOutline};

  @media only screen and (max-width: ${({ theme }) => `${theme.breakpoint.sm}px`}) {
    font-size: 20px;
    line-height: 28px;
    margin-bottom: 0px;
  }
`

export const DEFAULT_WALLET_ASSET_QUERY_AMOUNT = 25
const WALLET_COLLECTIONS_PAGINATION_LIMIT = 300
const FILTER_SIDEBAR_WIDTH = 300
const PADDING = 16

export const ProfilePage = ({ address }: { address: string }) => {
  const collectionFilters = useWalletCollections((state) => state.collectionFilters)
  const setCollectionFilters = useWalletCollections((state) => state.setCollectionFilters)
  const clearCollectionFilters = useWalletCollections((state) => state.clearCollectionFilters)
  const walletCollections = useWalletCollections((state) => state.walletCollections)
  const setWalletCollections = useWalletCollections((state) => state.setWalletCollections)
  const { resetSellAssets } = useSellAsset(
    ({ reset }) => ({
      resetSellAssets: reset,
    }),
    shallow
  )
  const sellAssets = useSellAsset((state) => state.sellAssets)
  const isBagExpanded = useBag((state) => state.bagExpanded)
  const toggleBag = useBag((state) => state.toggleBag)
  const [isFiltersExpanded, setFiltersExpanded] = useFiltersExpanded()
  const isMobile = useIsMobile()
  const [currentTokenPlayingMedia, setCurrentTokenPlayingMedia] = useState<string | undefined>()

  const getOwnerCollections = async ({ pageParam = 0 }) => {
    const res = await OSCollectionsFetcher({
      params: {
        asset_owner: address,
        offset: `${pageParam * WALLET_COLLECTIONS_PAGINATION_LIMIT}`,
        limit: `${WALLET_COLLECTIONS_PAGINATION_LIMIT}`,
      },
    })
    return {
      data: res,
      nextPage: pageParam + 1,
    }
  }

  const {
    data: ownerCollectionsData,
    fetchNextPage,
    hasNextPage,
    isFetchingNextPage,
    isSuccess,
  } = useInfiniteQuery(['ownerCollections', { address }], getOwnerCollections, {
    getNextPageParam: (lastGroup, _allGroups) => (lastGroup.data.length === 0 ? undefined : lastGroup.nextPage),
    refetchInterval: 15000,
    refetchIntervalInBackground: false,
    refetchOnWindowFocus: false,
    refetchOnMount: false,
  })

  const {
    walletAssets: ownerAssets,
    loadNext,
    hasNext,
  } = useNftBalanceQuery(address, collectionFilters, [], DEFAULT_WALLET_ASSET_QUERY_AMOUNT)

  const ownerCollections = useMemo(
    () => (isSuccess ? ownerCollectionsData?.pages.map((page) => page.data).flat() : null),
    [isSuccess, ownerCollectionsData]
  )

  useEffect(() => {
    ownerCollections && setWalletCollections(ownerCollections)
  }, [ownerCollections, setWalletCollections])

  const { gridX } = useSpring({
    gridX: isFiltersExpanded ? FILTER_SIDEBAR_WIDTH : -PADDING,
    config: {
      duration: 250,
      easing: easings.easeOutSine,
    },
  })

  return (
    <ProfilePageColumn width="full" paddingTop={{ sm: `${PADDING}`, md: '40' }}>
      {ownerAssets?.length === 0 ? (
        <EmptyWalletContent />
      ) : (
        <>
          <ProfileHeader>My NFTs</ProfileHeader>
          <Row alignItems="flex-start" position="relative">
            <FilterSidebar
              fetchNextPage={fetchNextPage}
              hasNextPage={hasNextPage}
              isFetchingNextPage={isFetchingNextPage}
              walletCollections={walletCollections}
            />

            {(!isMobile || !isFiltersExpanded) && (
              <Column width="full">
                <AnimatedBox
                  flexShrink="0"
                  position={isMobile && isBagExpanded ? 'fixed' : 'static'}
                  style={{
                    transform: gridX.to(
                      (x) =>
                        `translate(${Number(x) - (!isMobile && isFiltersExpanded ? FILTER_SIDEBAR_WIDTH : -PADDING)}px)`
                    ),
                  }}
                  paddingY="20"
                >
                  <Row gap="8" flexWrap="nowrap" justifyContent="space-between">
                    <FilterButton
                      isMobile={isMobile}
                      isFiltersExpanded={isFiltersExpanded}
                      onClick={() => setFiltersExpanded(!isFiltersExpanded)}
                    />
                  </Row>
                  <Row>
                    <CollectionFiltersRow
                      collections={walletCollections}
                      collectionFilters={collectionFilters}
                      setCollectionFilters={setCollectionFilters}
                      clearCollectionFilters={clearCollectionFilters}
                    />
                  </Row>
                  <InfiniteScroll
                    next={() => loadNext(DEFAULT_WALLET_ASSET_QUERY_AMOUNT)}
                    hasMore={hasNext}
                    loader={
                      <Center>
                        <LoadingSparkle />
                      </Center>
                    }
                    dataLength={ownerAssets?.length ?? 0}
                    style={{ overflow: 'unset' }}
                  >
                    <div className={assetList}>
                      {ownerAssets?.length
                        ? ownerAssets.map((asset, index) => (
                            <div key={index}>
                              <ViewMyNftsAsset
                                asset={asset}
                                mediaShouldBePlaying={asset.tokenId === currentTokenPlayingMedia}
                                setCurrentTokenPlayingMedia={setCurrentTokenPlayingMedia}
                                hideDetails={sellAssets.length > 0}
                              />
                            </div>
                          ))
                        : null}
                    </div>
                  </InfiniteScroll>
                </AnimatedBox>
              </Column>
            )}
          </Row>
        </>
      )}
      {sellAssets.length > 0 && (
        <Row
          display={{ sm: 'flex', md: 'none' }}
          position="fixed"
          left="16"
          height="56"
          borderRadius="12"
          paddingX="16"
          paddingY="12"
          borderStyle="solid"
          borderColor="backgroundOutline"
          borderWidth="1px"
          style={{ background: '#0d0e0ef2', bottom: '68px', width: 'calc(100% - 32px)', lineHeight: '24px' }}
          className={subhead}
        >
          {sellAssets.length} NFT{sellAssets.length === 1 ? '' : 's'}
          <Box
            fontWeight="semibold"
            fontSize="14"
            cursor="pointer"
            color="textSecondary"
            marginRight="20"
            marginLeft="auto"
            onClick={resetSellAssets}
            lineHeight="16"
          >
            Clear
          </Box>
          <Box
            marginRight="0"
            fontWeight="medium"
            fontSize="14"
            cursor="pointer"
            backgroundColor="genieBlue"
            onClick={toggleBag}
            lineHeight="16"
            borderRadius="12"
            paddingY="8"
            paddingX="28"
          >
            Sell
          </Box>
        </Row>
      )}
    </ProfilePageColumn>
  )
}

const CollectionFiltersRow = ({
  collections,
  collectionFilters,
  setCollectionFilters,
  clearCollectionFilters,
}: {
  collections: WalletCollection[]
  collectionFilters: Array<string>
  setCollectionFilters: (address: string) => void
  clearCollectionFilters: Dispatch<SetStateAction<void>>
}) => {
  const getCollection = (collectionAddress: string) => {
    return collections?.find((collection) => collection.address === collectionAddress)
  }
  return (
    <Row paddingY="18" gap="8" flexWrap="wrap">
      {collectionFilters &&
        collectionFilters.map((collectionAddress, index) => (
          <CollectionFilterItem
            collection={getCollection(collectionAddress)}
            key={index}
            setCollectionFilters={setCollectionFilters}
          />
        ))}
      {collectionFilters?.length ? (
        <Box
          as="button"
          paddingLeft="8"
          paddingRight="8"
          color="genieBlue"
          background="none"
          fontSize="16"
          border="none"
          cursor="pointer"
          onClick={() => clearCollectionFilters()}
        >
          Clear all
        </Box>
      ) : null}
    </Row>
  )
}

const CollectionFilterItem = ({
  collection,
  setCollectionFilters,
}: {
  collection: WalletCollection | undefined
  setCollectionFilters: (address: string) => void
}) => {
  if (!collection) return null
  return (
    <Row
      justifyContent="center"
      paddingTop="6"
      paddingRight="6"
      paddingBottom="6"
      paddingLeft="12"
      borderRadius="8"
      background="backgroundOutline"
      fontSize="14"
    >
      <Box as="img" borderRadius="round" width="20" height="20" src={collection.image} />
      <Box marginLeft="6" className={styles.collectionFilterBubbleText}>
        {collection?.name}
      </Box>
      <Box
        color="textSecondary"
        background="none"
        height="28"
        width="28"
        padding="0"
        as="button"
        border="none"
        cursor="pointer"
        onClick={() => setCollectionFilters(collection.address)}
      >
        <CrossIcon />
      </Box>
    </Row>
  )
}<|MERGE_RESOLUTION|>--- conflicted
+++ resolved
@@ -13,13 +13,8 @@
 import { WalletCollection } from 'nft/types'
 import { Dispatch, SetStateAction, useEffect, useMemo, useState } from 'react'
 import InfiniteScroll from 'react-infinite-scroll-component'
-<<<<<<< HEAD
 import { useInfiniteQuery } from 'react-query'
-import { useSpring } from 'react-spring'
-=======
-import { useQuery } from 'react-query'
 import { easings, useSpring } from 'react-spring'
->>>>>>> 72c5e64f
 import styled from 'styled-components/macro'
 import shallow from 'zustand/shallow'
 
