--- conflicted
+++ resolved
@@ -7,26 +7,11 @@
 import { CrossIcon } from 'nft/components/icons'
 import { FilterSidebar } from 'nft/components/profile/view/FilterSidebar'
 import { subhead } from 'nft/css/common.css'
-<<<<<<< HEAD
-import { useFiltersExpanded, useIsMobile, useProfilePageState, useSellAsset, useWalletCollections } from 'nft/hooks'
-import { ScreenBreakpointsPaddings } from 'nft/pages/collection/index.css'
-import { OSCollectionsFetcher } from 'nft/queries'
-import { ProfilePageStateType, WalletCollection } from 'nft/types'
-import { Dispatch, SetStateAction, useEffect, useMemo, useState } from 'react'
-=======
-import {
-  useBag,
-  useFiltersExpanded,
-  useIsMobile,
-  useSellAsset,
-  useWalletBalance,
-  useWalletCollections,
-} from 'nft/hooks'
+import { useBag, useFiltersExpanded, useIsMobile, useSellAsset, useWalletCollections } from 'nft/hooks'
 import { ScreenBreakpointsPaddings } from 'nft/pages/collection/index.css'
 import { OSCollectionsFetcher } from 'nft/queries'
 import { WalletCollection } from 'nft/types'
-import { Dispatch, SetStateAction, useEffect, useState } from 'react'
->>>>>>> d3a415ee
+import { Dispatch, SetStateAction, useEffect, useMemo, useState } from 'react'
 import InfiniteScroll from 'react-infinite-scroll-component'
 import { useInfiniteQuery } from 'react-query'
 import { useSpring } from 'react-spring'
@@ -131,57 +116,15 @@
       {ownerAssets?.length === 0 ? (
         <EmptyWalletContent />
       ) : (
-<<<<<<< HEAD
-        <Row alignItems="flex-start" position="relative" paddingX="20">
-          <FilterSidebar
-            fetchNextPage={fetchNextPage}
-            hasNextPage={hasNextPage}
-            isFetchingNextPage={isFetchingNextPage}
-            walletCollections={walletCollections}
-          />
-
-          {(!isMobile || !isFiltersExpanded) && (
-            <Column width="full">
-              <AnimatedBox
-                flexShrink="0"
-                style={{
-                  transform: gridX.to(
-                    (x) =>
-                      `translate(${Number(x) - (!isMobile && isFiltersExpanded ? FILTER_SIDEBAR_WIDTH : -PADDING)}px)`
-                  ),
-                }}
-                paddingY="20"
-              >
-                <Row gap="8" flexWrap="nowrap" justifyContent="space-between">
-                  <FilterButton
-                    isMobile={isMobile}
-                    isFiltersExpanded={isFiltersExpanded}
-                    onClick={() => setFiltersExpanded(!isFiltersExpanded)}
-                  />
-                </Row>
-                <Row>
-                  <CollectionFiltersRow
-                    collections={walletCollections}
-                    collectionFilters={collectionFilters}
-                    setCollectionFilters={setCollectionFilters}
-                    clearCollectionFilters={clearCollectionFilters}
-                  />
-                </Row>
-                <InfiniteScroll
-                  next={() => loadNext(DEFAULT_WALLET_ASSET_QUERY_AMOUNT)}
-                  hasMore={hasNext}
-                  loader={
-                    <Center>
-                      <LoadingSparkle />
-                    </Center>
-                  }
-                  dataLength={ownerAssets?.length ?? 0}
-                  style={{ overflow: 'unset' }}
-=======
         <>
           <ProfileHeader>My NFTs</ProfileHeader>
           <Row alignItems="flex-start" position="relative">
-            <FilterSidebar />
+            <FilterSidebar
+              fetchNextPage={fetchNextPage}
+              hasNextPage={hasNextPage}
+              isFetchingNextPage={isFetchingNextPage}
+              walletCollections={walletCollections}
+            />
 
             {(!isMobile || !isFiltersExpanded) && (
               <Column width="full">
@@ -194,7 +137,6 @@
                     ),
                   }}
                   paddingY="20"
->>>>>>> d3a415ee
                 >
                   <Row gap="8" flexWrap="nowrap" justifyContent="space-between">
                     <FilterButton
