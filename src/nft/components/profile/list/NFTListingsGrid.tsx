import { MouseoverTooltip } from 'components/Tooltip'
import { Box } from 'nft/components/Box'
import { SortDropdown } from 'nft/components/common/SortDropdown'
import { Column, Row } from 'nft/components/Flex'
import { AttachPriceIcon, EditPriceIcon, RowsCollpsedIcon, RowsExpandedIcon, VerifiedIcon } from 'nft/components/icons'
import { NumericInput } from 'nft/components/layout/Input'
import { badge, body, bodySmall, subhead, subheadSmall } from 'nft/css/common.css'
import { useSellAsset } from 'nft/hooks'
import { DropDownOption, ListingMarket, ListingWarning, WalletAsset } from 'nft/types'
import { LOOKS_RARE_CREATOR_BASIS_POINTS } from 'nft/utils'
import { formatEth, formatUsdPrice } from 'nft/utils/currency'
import { fetchPrice } from 'nft/utils/fetchPrice'
import { Dispatch, FormEvent, useEffect, useMemo, useRef, useState } from 'react'
import styled from 'styled-components/macro'

import * as styles from './ListPage.css'

const TableHeader = styled.div`
  display: flex;
  position: sticky;
  align-items: center;
  top: 72px;
  padding-top: 24px;
  padding-bottom: 24px;
  z-index: 1;
  background-color: ${({ theme }) => theme.backgroundBackdrop};
`

enum SetPriceMethod {
  SAME_PRICE,
  FLOOR_PRICE,
  PREV_LISTING,
}

export const NFTListingsGrid = ({ selectedMarkets }: { selectedMarkets: ListingMarket[] }) => {
  const sellAssets = useSellAsset((state) => state.sellAssets)
  const [globalPriceMethod, setGlobalPriceMethod] = useState<SetPriceMethod>()
  const [globalPrice, setGlobalPrice] = useState<number>()

  const priceDropdownOptions: DropDownOption[] = useMemo(
    () => [
      {
        displayText: 'Same price',
        onClick: () => setGlobalPriceMethod(SetPriceMethod.SAME_PRICE),
      },
      {
        displayText: 'Floor price',
        onClick: () => setGlobalPriceMethod(SetPriceMethod.FLOOR_PRICE),
      },
      {
        displayText: 'Prev. listing',
        onClick: () => setGlobalPriceMethod(SetPriceMethod.PREV_LISTING),
      },
    ],
    []
  )

  return (
    <Column>
      <TableHeader>
        <Column
          marginLeft={selectedMarkets.length > 1 ? '0' : '0'}
          transition="500"
          className={bodySmall}
          color="textSecondary"
          flex={{ sm: '2', md: '1.5' }}
        >
          NFT
        </Column>
        <Row flex={{ sm: '1', md: '3' }}>
          <Column
            className={bodySmall}
            color="textSecondary"
            flex="1"
            display={{ sm: 'none', md: 'none', xl: 'flex' }}
            textAlign="left"
          >
            Floor
          </Column>
          <Column
            className={bodySmall}
            color="textSecondary"
            flex="1"
            display={{ sm: 'none', md: 'none', xl: 'flex' }}
            textAlign="left"
          >
            Last
          </Column>
          <Column className={subheadSmall} flex="2">
            <SortDropdown dropDownOptions={priceDropdownOptions} mini miniPrompt="Set price by" />
          </Column>

          <Column
            className={bodySmall}
            color="textSecondary"
            flex="1"
            display={{ sm: 'none', md: 'none', lg: 'flex' }}
            textAlign="right"
          >
            Fees
          </Column>
          <Column
            className={bodySmall}
            display={{ sm: 'none', md: 'none', lg: 'flex' }}
            color="textSecondary"
            flex="1.5"
            textAlign="right"
          >
            You receive
          </Column>
        </Row>
      </TableHeader>
      {sellAssets.map((asset) => {
        return (
          <>
            <NFTListRow
              asset={asset}
              globalPriceMethod={globalPriceMethod}
              globalPrice={globalPrice}
              setGlobalPrice={setGlobalPrice}
              selectedMarkets={selectedMarkets}
            />
            {sellAssets.indexOf(asset) < sellAssets.length - 1 && <hr className={styles.nftDivider} />}
          </>
        )
      })}
    </Column>
  )
}

enum WarningType {
  BELOW_FLOOR = 'LISTING BELOW FLOOR ',
  ALREADY_LISTED = 'ALREADY LISTED FOR ',
  NONE = '',
}

interface PriceTextInputProps {
  listPrice?: number
  setListPrice: Dispatch<number | undefined>
  isGlobalPrice: boolean
  setGlobalOverride: Dispatch<boolean>
  globalOverride: boolean
  warning?: ListingWarning
  asset: WalletAsset
  shrink?: boolean
}

const PriceTextInput = ({
  listPrice,
  setListPrice,
  isGlobalPrice,
  setGlobalOverride,
  globalOverride,
  warning,
  asset,
  shrink,
}: PriceTextInputProps) => {
  const [focused, setFocused] = useState(false)
  const [warningType, setWarningType] = useState(WarningType.NONE)
  const removeMarketplaceWarning = useSellAsset((state) => state.removeMarketplaceWarning)
  const removeSellAsset = useSellAsset((state) => state.removeSellAsset)
  const inputRef = useRef() as React.MutableRefObject<HTMLInputElement>

  useEffect(() => {
    inputRef.current.value = listPrice !== undefined ? `${listPrice}` : ''
    setWarningType(WarningType.NONE)
    if (!warning && listPrice) {
      if (listPrice < (asset?.floorPrice ?? 0)) setWarningType(WarningType.BELOW_FLOOR)
      else if (asset.floor_sell_order_price && listPrice >= asset.floor_sell_order_price)
        setWarningType(WarningType.ALREADY_LISTED)
    } else if (warning && listPrice && listPrice >= 0) removeMarketplaceWarning(asset, warning)
    // eslint-disable-next-line react-hooks/exhaustive-deps
  }, [listPrice])

  return (
    <Column gap="12" position="relative">
      <Row
        color="textTertiary"
        height="44"
        width="min"
        padding="4"
        borderRadius="8"
        borderWidth="2px"
        borderStyle="solid"
        marginRight="auto"
        borderColor={
          warningType !== WarningType.NONE && !focused
            ? 'orange'
            : isGlobalPrice
            ? 'accentAction'
            : listPrice != null
            ? 'textSecondary'
            : 'blue400'
        }
      >
        <NumericInput
          as="input"
          pattern="[0-9]"
          borderStyle="none"
          className={body}
          color={{ placeholder: 'textSecondary', default: 'textPrimary' }}
          placeholder="0"
          marginRight="0"
          marginLeft="14"
          backgroundColor="none"
          style={{ width: shrink ? '54px' : '68px' }}
          onFocus={() => setFocused(true)}
          onBlur={() => {
            setFocused(false)
          }}
          ref={inputRef}
          onChange={(v: FormEvent<HTMLInputElement>) => {
            if (!listPrice && v.currentTarget.value.includes('.') && parseFloat(v.currentTarget.value) === 0) {
              return
            }
            const val = parseFloat(v.currentTarget.value)
            setListPrice(isNaN(val) ? undefined : val)
          }}
        />
        <Box color={listPrice && listPrice >= 0 ? 'textPrimary' : 'textSecondary'} marginRight="16">
          &nbsp;ETH
        </Box>
        <Box
          cursor="pointer"
          display={isGlobalPrice || globalOverride ? 'block' : 'none'}
          position="absolute"
          style={{ marginTop: '-36px', marginLeft: '124px' }}
          backgroundColor="backgroundSurface"
          onClick={() => setGlobalOverride(!globalOverride)}
        >
          {globalOverride ? <AttachPriceIcon /> : <EditPriceIcon />}
        </Box>
      </Row>
      <Row
        top="52"
        width="max"
        className={badge}
        color={warningType === WarningType.BELOW_FLOOR && !focused ? 'orange' : 'textSecondary'}
        position="absolute"
      >
        {focused ? (
          <>
            {!!asset.lastPrice && (
              <Row display={asset.lastPrice ? 'flex' : 'none'} marginRight="8">
                LAST: {formatEth(asset.lastPrice)} ETH
              </Row>
            )}
            {!!asset.floorPrice && (
              <Row display={asset.floorPrice ? 'flex' : 'none'}>FLOOR: {formatEth(asset.floorPrice)} ETH</Row>
            )}
          </>
        ) : (
          <>
            {warning
              ? warning.message
              : warningType !== WarningType.NONE && (
                  <>
                    {warningType}
                    {warningType === WarningType.BELOW_FLOOR
                      ? formatEth(asset?.floorPrice ?? 0)
                      : formatEth(asset?.floor_sell_order_price ?? 0)}
                    ETH
                    <Box
                      color={warningType === WarningType.BELOW_FLOOR ? 'accentAction' : 'orange'}
                      marginLeft="8"
                      cursor="pointer"
                      onClick={() => {
                        warningType === WarningType.ALREADY_LISTED && removeSellAsset(asset)
                        setWarningType(WarningType.NONE)
                      }}
                    >
                      {warningType === WarningType.BELOW_FLOOR ? 'DISMISS' : 'REMOVE ITEM'}
                    </Box>
                  </>
                )}
          </>
        )}
      </Row>
    </Column>
  )
}

const EthPriceDisplay = ({ ethPrice = 0 }: { ethPrice?: number }) => {
  const [ethConversion, setEthConversion] = useState(3000)
  useEffect(() => {
    fetchPrice().then((price) => {
      setEthConversion(price ?? 0)
    })
  }, [])

  return (
    <Column width="full">
      <Row width="full" justifyContent="flex-end" color={ethPrice !== 0 ? 'textPrimary' : 'textSecondary'}>
        {ethPrice !== 0 ? (
          <>
            <Column>
              <Box className={body} color="textPrimary" marginLeft="12" marginRight="0">
                {ethPrice} ETH
              </Box>
              <Box className={body} color="textSecondary" marginLeft="12" marginRight="0">
                {formatUsdPrice(ethPrice * ethConversion)}
              </Box>
            </Column>
          </>
        ) : (
          '- ETH'
        )}
      </Row>
    </Column>
  )
}

const FeeWrap = styled.div`
  margin-bottom: 4px;
  color: ${({ theme }) => theme.textPrimary};
`

const RoyaltyContainer = styled.div`
  margin-bottom: 8px;
`

interface MarketplaceRowProps {
  globalPriceMethod?: SetPriceMethod
  globalPrice?: number
  setGlobalPrice: Dispatch<number | undefined>
  selectedMarkets: ListingMarket[]
  removeMarket?: () => void
  asset: WalletAsset
  showMarketplaceLogo: boolean
  expandMarketplaceRows?: boolean
}

const getRoyalty = (listingMarket: ListingMarket, asset: WalletAsset) => {
  // LooksRare is a unique case where royalties for creators are a flat 0.5% or 50 basis points
  const baesFee = listingMarket.name === 'LooksRare' ? LOOKS_RARE_CREATOR_BASIS_POINTS : asset.basisPoints

  return baesFee * 0.01
}

const MarketplaceRow = ({
  globalPriceMethod,
  globalPrice,
  setGlobalPrice,
  selectedMarkets,
  removeMarket = undefined,
  asset,
  showMarketplaceLogo,
  expandMarketplaceRows,
}: MarketplaceRowProps) => {
  const [listPrice, setListPrice] = useState<number>()
  const [globalOverride, setGlobalOverride] = useState(false)
  const showGlobalPrice = globalPriceMethod === SetPriceMethod.SAME_PRICE && !globalOverride && globalPrice
  const setAssetListPrice = useSellAsset((state) => state.setAssetListPrice)
  const removeAssetMarketplace = useSellAsset((state) => state.removeAssetMarketplace)
  const [hovered, setHovered] = useState(false)
  const handleHover = () => setHovered(!hovered)

  const price = showGlobalPrice ? globalPrice : listPrice
<<<<<<< HEAD

  const fees = useMemo(() => {
    if (selectedMarkets.length === 1) {
      return getRoyalty(selectedMarkets[0], asset) + selectedMarkets[0].fee
    } else {
      let max = 0
      for (const selectedMarket of selectedMarkets) {
        const fee = selectedMarket.fee + getRoyalty(selectedMarket, asset)
        max = Math.max(fee, max)
      }

      return max
    }
  }, [asset, selectedMarkets])

  const feeInEth = price && (price * fees) / 100
=======
  // LooksRare is a unique case where royalties for creators are a flat 0.5% or 50 basis points
  const royalties =
    (selectedMarkets.length === 1 && selectedMarkets[0].name === 'LooksRare'
      ? LOOKS_RARE_CREATOR_BASIS_POINTS
      : asset?.basisPoints ?? 0) * 0.01
  const feeInEth = price && (price * (royalties + marketplaceFee)) / 100
>>>>>>> e70723aa
  const userReceives = price && feeInEth && price - feeInEth

  useMemo(() => {
    for (const market of selectedMarkets) {
      market.royalty = (market.name === 'LooksRare' ? LOOKS_RARE_CREATOR_BASIS_POINTS : asset.basisPoints) * 0.01
    }
  }, [asset.basisPoints, selectedMarkets])

  useEffect(() => {
    if (globalPriceMethod === SetPriceMethod.FLOOR_PRICE) {
      setListPrice(asset.floorPrice)
      setGlobalPrice(asset.floorPrice)
    } else if (globalPriceMethod === SetPriceMethod.PREV_LISTING) {
      setListPrice(asset.lastPrice)
      setGlobalPrice(asset.lastPrice)
    } else if (globalPriceMethod === SetPriceMethod.SAME_PRICE)
      listPrice && !globalPrice ? setGlobalPrice(listPrice) : setListPrice(globalPrice)

    setGlobalOverride(false)
    // eslint-disable-next-line react-hooks/exhaustive-deps
  }, [globalPriceMethod])

  useEffect(() => {
    if (selectedMarkets.length)
      for (const marketplace of selectedMarkets) setAssetListPrice(asset, listPrice, marketplace)
    else setAssetListPrice(asset, listPrice)
    // eslint-disable-next-line react-hooks/exhaustive-deps
  }, [listPrice])

  useEffect(() => {
    let price: number | undefined = undefined
    if (globalOverride) {
      if (!listPrice) setListPrice(globalPrice)
      price = listPrice ? listPrice : globalPrice
    } else {
      price = globalPrice
    }
    if (selectedMarkets.length) for (const marketplace of selectedMarkets) setAssetListPrice(asset, price, marketplace)
    else setAssetListPrice(asset, price)
    // eslint-disable-next-line react-hooks/exhaustive-deps
  }, [globalOverride])

  useEffect(() => {
    if (globalPriceMethod === SetPriceMethod.SAME_PRICE && !globalOverride) {
      if (selectedMarkets.length)
        for (const marketplace of selectedMarkets) setAssetListPrice(asset, globalPrice, marketplace)
      else setAssetListPrice(asset, globalPrice)
    }
    // eslint-disable-next-line react-hooks/exhaustive-deps
  }, [globalPrice])

  let warning: ListingWarning | undefined = undefined
  if (asset.listingWarnings && asset.listingWarnings?.length > 0) {
    if (showMarketplaceLogo) {
      for (const listingWarning of asset.listingWarnings) {
        if (listingWarning.marketplace.name === selectedMarkets[0].name) warning = listingWarning
      }
    } else {
      warning = asset.listingWarnings[0]
    }
  }

  return (
    <Row transition="500" marginLeft="0">
      <Column
        className={bodySmall}
        color="textSecondary"
        textAlign="left"
        flex="1"
        display={{ sm: 'none', md: 'none', xl: 'flex' }}
      >
        {asset.floorPrice ? `${asset.floorPrice.toFixed(2)} ETH` : '-'}
      </Column>
      <Column
        className={bodySmall}
        color="textSecondary"
        textAlign="left"
        flex="1"
        display={{ sm: 'none', md: 'none', xl: 'flex' }}
      >
        {asset.lastPrice ? `${asset.floorPrice.toFixed(2)} ETH` : '-'}
      </Column>

      <Row flex="2">
        {showMarketplaceLogo && (
          <Column
            position="relative"
            cursor="pointer"
            onMouseEnter={handleHover}
            onMouseLeave={handleHover}
            onClick={(e) => {
              e.stopPropagation()
              removeAssetMarketplace(asset, selectedMarkets[0])
              removeMarket && removeMarket()
            }}
          >
            <Box className={styles.removeMarketplace} visibility={hovered ? 'visible' : 'hidden'} position="absolute">
              <Box as="img" width="32" src="/nft/svgs/minusCircle.svg" alt="Remove item" />
            </Box>
            <Box
              as="img"
              alt={selectedMarkets[0].name}
              width="28"
              height="28"
              borderRadius="4"
              objectFit="cover"
              src={selectedMarkets[0].icon}
              marginRight="16"
            />
          </Column>
        )}
        {globalPriceMethod === SetPriceMethod.SAME_PRICE && !globalOverride ? (
          <PriceTextInput
            listPrice={globalPrice}
            setListPrice={setGlobalPrice}
            isGlobalPrice={true}
            setGlobalOverride={setGlobalOverride}
            globalOverride={globalOverride}
            warning={warning}
            asset={asset}
            shrink={expandMarketplaceRows}
          />
        ) : (
          <PriceTextInput
            listPrice={listPrice}
            setListPrice={setListPrice}
            isGlobalPrice={false}
            setGlobalOverride={setGlobalOverride}
            globalOverride={globalOverride}
            warning={warning}
            asset={asset}
            shrink={expandMarketplaceRows}
          />
        )}
      </Row>

      <Column flex="1" display={{ sm: 'none', md: 'none', lg: 'flex' }}>
        <Box className={body} color="textSecondary" width="full" textAlign="right">
          <MouseoverTooltip
            text={
              <Row>
                <Box width="full" fontSize="14">
                  {selectedMarkets.map((selectedMarket) => {
                    return (
                      <RoyaltyContainer key={selectedMarket.name}>
                        <FeeWrap>
                          {selectedMarket.name}: {selectedMarket.fee}%
                        </FeeWrap>
                        <FeeWrap>Creator royalties: {selectedMarket.royalty}%</FeeWrap>
                      </RoyaltyContainer>
                    )
                  })}
                </Box>
              </Row>
            }
            placement="left"
          >
            {fees > 0 ? `${fees}${selectedMarkets.length > 1 ? '% max' : '%'}` : '--%'}
          </MouseoverTooltip>
        </Box>
      </Column>

      <Column flex="1.5" display={{ sm: 'none', md: 'none', lg: 'flex' }}>
        <Column width="full">
          <EthPriceDisplay ethPrice={userReceives} />
        </Column>
      </Column>
    </Row>
  )
}

interface NFTListRowProps {
  asset: WalletAsset
  globalPriceMethod?: SetPriceMethod
  setGlobalPrice: Dispatch<number | undefined>
  globalPrice?: number
  selectedMarkets: ListingMarket[]
}

const NFTListRow = ({ asset, globalPriceMethod, globalPrice, setGlobalPrice, selectedMarkets }: NFTListRowProps) => {
  const [expandMarketplaceRows, setExpandMarketplaceRows] = useState(false)
  const removeAsset = useSellAsset((state) => state.removeSellAsset)
  const [localMarkets, setLocalMarkets] = useState([])
  const [hovered, setHovered] = useState(false)
  const handleHover = () => setHovered(!hovered)

  useEffect(() => {
    setLocalMarkets(JSON.parse(JSON.stringify(selectedMarkets)))
    selectedMarkets.length < 2 && setExpandMarketplaceRows(false)
  }, [selectedMarkets])

  return (
    <Row marginY="24">
      <Row flexWrap="nowrap" flex={{ sm: '2', md: '1.5' }} marginTop="0" marginBottom="auto" minWidth="0">
        <Box
          transition="500"
          style={{
            maxWidth: localMarkets.length > 1 ? '28px' : '0',
            opacity: localMarkets.length > 1 ? '1' : '0',
          }}
          cursor="pointer"
          onClick={() => setExpandMarketplaceRows(!expandMarketplaceRows)}
        >
          {expandMarketplaceRows ? <RowsExpandedIcon /> : <RowsCollpsedIcon />}
        </Box>
        <Box
          position="relative"
          cursor="pointer"
          onMouseEnter={handleHover}
          onMouseLeave={handleHover}
          onClick={() => {
            removeAsset(asset)
          }}
        >
          <Box className={styles.removeAsset} visibility={hovered ? 'visible' : 'hidden'} position="absolute">
            <Box as="img" width="32" src="/nft/svgs/minusCircle.svg" alt="Remove item" />
          </Box>
          <Box
            as="img"
            alt={asset.name}
            width="48"
            height="48"
            borderRadius="8"
            marginLeft={localMarkets.length > 1 ? '8' : '0'}
            marginRight="8"
            transition="500"
            src={asset.imageUrl || '/nft/svgs/image-placeholder.svg'}
          />
        </Box>
        <Column gap="4" minWidth="0">
          <Box paddingRight="8" overflow="hidden" textOverflow="ellipsis" whiteSpace="nowrap" className={subhead}>
            {asset.name ? asset.name : `#${asset.tokenId}`}
          </Box>
          <Box
            paddingRight="8"
            color="textSecondary"
            overflow="hidden"
            textOverflow="ellipsis"
            whiteSpace="nowrap"
            className={bodySmall}
          >
            {asset.collection?.name}
            {asset.collectionIsVerified && <VerifiedIcon style={{ marginBottom: '-5px' }} />}
          </Box>
        </Column>
      </Row>
      <Column flex={{ sm: '1', md: '3' }} gap="24">
        {expandMarketplaceRows ? (
          localMarkets.map((market, index) => {
            return (
              <MarketplaceRow
                globalPriceMethod={globalPriceMethod}
                globalPrice={globalPrice}
                setGlobalPrice={setGlobalPrice}
                selectedMarkets={[market]}
                removeMarket={() => localMarkets.splice(index, 1)}
                asset={asset}
                showMarketplaceLogo={true}
                key={index}
                expandMarketplaceRows={expandMarketplaceRows}
              />
            )
          })
        ) : (
          <MarketplaceRow
            globalPriceMethod={globalPriceMethod}
            globalPrice={globalPrice}
            setGlobalPrice={setGlobalPrice}
            selectedMarkets={localMarkets}
            asset={asset}
            showMarketplaceLogo={false}
          />
        )}
      </Column>
    </Row>
  )
}<|MERGE_RESOLUTION|>--- conflicted
+++ resolved
@@ -356,7 +356,6 @@
   const handleHover = () => setHovered(!hovered)
 
   const price = showGlobalPrice ? globalPrice : listPrice
-<<<<<<< HEAD
 
   const fees = useMemo(() => {
     if (selectedMarkets.length === 1) {
@@ -373,19 +372,14 @@
   }, [asset, selectedMarkets])
 
   const feeInEth = price && (price * fees) / 100
-=======
-  // LooksRare is a unique case where royalties for creators are a flat 0.5% or 50 basis points
-  const royalties =
-    (selectedMarkets.length === 1 && selectedMarkets[0].name === 'LooksRare'
-      ? LOOKS_RARE_CREATOR_BASIS_POINTS
-      : asset?.basisPoints ?? 0) * 0.01
-  const feeInEth = price && (price * (royalties + marketplaceFee)) / 100
->>>>>>> e70723aa
   const userReceives = price && feeInEth && price - feeInEth
 
   useMemo(() => {
     for (const market of selectedMarkets) {
-      market.royalty = (market.name === 'LooksRare' ? LOOKS_RARE_CREATOR_BASIS_POINTS : asset.basisPoints) * 0.01
+      if(market && asset && asset.basisPoints) {
+        market.royalty = (market.name === 'LooksRare' ? LOOKS_RARE_CREATOR_BASIS_POINTS : asset?.basisPoints) * 0.01
+      }
+   
     }
   }, [asset.basisPoints, selectedMarkets])
 
