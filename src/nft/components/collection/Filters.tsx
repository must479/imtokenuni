--- conflicted
+++ resolved
@@ -28,15 +28,7 @@
 
   return (
     <Box className={styles.container}>
-<<<<<<< HEAD
-      <Row width="full" justifyContent="space-between">
-        <Row as="span" color="textSecondary" paddingLeft="8" className={caption} style={{ fontWeight: 600 }}>
-          Filters
-        </Row>
-      </Row>
-=======
       <Row width="full" justifyContent="space-between"></Row>
->>>>>>> ec5a80c3
       <Column marginTop="8">
         <Row
           justifyContent="space-between"
@@ -61,13 +53,7 @@
         </Row>
         <MarketplaceSelect />
         <PriceRange />
-<<<<<<< HEAD
-        <Box marginTop="28">
-          <Box as="span" color="textSecondary" paddingLeft="8" className={caption} style={{ fontWeight: 600 }}>
-            Traits
-          </Box>
-          <Column marginTop="8" marginBottom="60">
-=======
+
         <Box
           as="span"
           color="textSecondary"
@@ -78,7 +64,6 @@
         ></Box>
         <Box>
           <Column marginBottom="60">
->>>>>>> ec5a80c3
             {Object.entries(traitsByGroup).map(([type, traits], index) => {
               const showBorderTop = index === 0
 
