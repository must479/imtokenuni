import { Row } from 'nft/components/Flex'
import { NumericInput } from 'nft/components/layout/Input'
import { useIsMobile } from 'nft/hooks'
import { useCollectionFilters } from 'nft/hooks/useCollectionFilters'
import { scrollToTop } from 'nft/utils/scrollToTop'
import { useEffect, useState } from 'react'
import { FocusEventHandler, FormEvent } from 'react'
import { useLocation } from 'react-router-dom'
import ReactSlider from 'react-slider'
import * as styles from './PriceRange.css'

export const PriceRange = () => {
  const [placeholderText, setPlaceholderText] = useState('')
  const setMinPrice = useCollectionFilters((state) => state.setMinPrice)
  const setMaxPrice = useCollectionFilters((state) => state.setMaxPrice)
  const minPrice = useCollectionFilters((state) => state.minPrice)
  const maxPrice = useCollectionFilters((state) => state.maxPrice)
  const isMobile = useIsMobile()
  const [minMax, setMinMax] = useState([0, 100])

  const location = useLocation()

  useEffect(() => {
    setMinPrice('')
    setMaxPrice('')
  }, [location.pathname, setMinPrice, setMaxPrice])

  const handleFocus: FocusEventHandler<HTMLInputElement> = (e) => {
    setPlaceholderText(e.currentTarget.placeholder)
    e.currentTarget.placeholder = ''
  }

  const handleBlur: FocusEventHandler<HTMLInputElement> = (e) => {
    e.currentTarget.placeholder = placeholderText
    setPlaceholderText('')
  }

  return (
<<<<<<< HEAD
    <>
      <Row gap="12" marginTop="12" color="textPrimary">
        <Row position="relative" style={{ flex: 1 }}>
          <NumericInput
            style={{
              width: isMobile ? '100%' : '142px',
              border: '2px solid rgba(153, 161, 189, 0.24)',
            }}
            borderRadius="12"
            padding="12"
            fontSize="14"
            color={{ placeholder: 'textSecondary', default: 'textPrimary' }}
            backgroundColor="transparent"
            placeholder="Min"
            defaultValue={minPrice}
            onChange={(v: FormEvent<HTMLInputElement>) => {
              scrollToTop()
              setMinPrice(isNumber(v.currentTarget.value) ? parseFloat(v.currentTarget.value) : '')
            }}
            onFocus={handleFocus}
            value={minPrice}
            onBlur={handleBlur}
          />
        </Row>
        <Row position="relative" style={{ flex: 1 }}>
          <NumericInput
            style={{
              width: isMobile ? '100%' : '142px',
              border: '2px solid rgba(153, 161, 189, 0.24)',
            }}
            borderColor={{ default: 'backgroundOutline', focus: 'textSecondary' }}
            borderRadius="12"
            padding="12"
            fontSize="14"
            color={{ placeholder: 'textSecondary', default: 'textPrimary' }}
            backgroundColor="transparent"
            placeholder="Max"
            defaultValue={maxPrice}
            value={maxPrice}
            onChange={(v: FormEvent<HTMLInputElement>) => {
              scrollToTop()
              setMaxPrice(isNumber(v.currentTarget.value) ? parseFloat(v.currentTarget.value) : '')
            }}
            onFocus={handleFocus}
            onBlur={handleBlur}
          />
        </Row>
      </Row>
      <Row>
        <ReactSlider
          defaultValue={[0, 100]}
          className={styles.slider}
          trackClassName={styles.tracker}
          thumbClassName={styles.thumb}
          onAfterChange={(props) => {
            setMinMax(props)
=======
    <Row gap="12" marginTop="12" color="textPrimary">
      <Row position="relative" style={{ flex: 1 }}>
        <NumericInput
          style={{
            width: isMobile ? '100%' : '142px',
            border: '2px solid rgba(153, 161, 189, 0.24)',
          }}
          borderRadius="12"
          padding="12"
          fontSize="14"
          color={{ placeholder: 'textSecondary', default: 'textPrimary' }}
          backgroundColor="transparent"
          placeholder="Min"
          defaultValue={minPrice}
          onChange={(v: FormEvent<HTMLInputElement>) => {
            scrollToTop()
            setMinPrice(v.currentTarget.value)
          }}
          onFocus={handleFocus}
          value={minPrice}
          onBlur={handleBlur}
        />
      </Row>
      <Row position="relative" style={{ flex: 1 }}>
        <NumericInput
          style={{
            width: isMobile ? '100%' : '142px',
            border: '2px solid rgba(153, 161, 189, 0.24)',
          }}
          borderColor={{ default: 'backgroundOutline', focus: 'textSecondary' }}
          borderRadius="12"
          padding="12"
          fontSize="14"
          color={{ placeholder: 'textSecondary', default: 'textPrimary' }}
          backgroundColor="transparent"
          placeholder="Max"
          defaultValue={maxPrice}
          value={maxPrice}
          onChange={(v: FormEvent<HTMLInputElement>) => {
            scrollToTop()
            setMaxPrice(v.currentTarget.value)
>>>>>>> 7125562c
          }}
        />
      </Row>
    </>
  )
}<|MERGE_RESOLUTION|>--- conflicted
+++ resolved
@@ -36,64 +36,6 @@
   }
 
   return (
-<<<<<<< HEAD
-    <>
-      <Row gap="12" marginTop="12" color="textPrimary">
-        <Row position="relative" style={{ flex: 1 }}>
-          <NumericInput
-            style={{
-              width: isMobile ? '100%' : '142px',
-              border: '2px solid rgba(153, 161, 189, 0.24)',
-            }}
-            borderRadius="12"
-            padding="12"
-            fontSize="14"
-            color={{ placeholder: 'textSecondary', default: 'textPrimary' }}
-            backgroundColor="transparent"
-            placeholder="Min"
-            defaultValue={minPrice}
-            onChange={(v: FormEvent<HTMLInputElement>) => {
-              scrollToTop()
-              setMinPrice(isNumber(v.currentTarget.value) ? parseFloat(v.currentTarget.value) : '')
-            }}
-            onFocus={handleFocus}
-            value={minPrice}
-            onBlur={handleBlur}
-          />
-        </Row>
-        <Row position="relative" style={{ flex: 1 }}>
-          <NumericInput
-            style={{
-              width: isMobile ? '100%' : '142px',
-              border: '2px solid rgba(153, 161, 189, 0.24)',
-            }}
-            borderColor={{ default: 'backgroundOutline', focus: 'textSecondary' }}
-            borderRadius="12"
-            padding="12"
-            fontSize="14"
-            color={{ placeholder: 'textSecondary', default: 'textPrimary' }}
-            backgroundColor="transparent"
-            placeholder="Max"
-            defaultValue={maxPrice}
-            value={maxPrice}
-            onChange={(v: FormEvent<HTMLInputElement>) => {
-              scrollToTop()
-              setMaxPrice(isNumber(v.currentTarget.value) ? parseFloat(v.currentTarget.value) : '')
-            }}
-            onFocus={handleFocus}
-            onBlur={handleBlur}
-          />
-        </Row>
-      </Row>
-      <Row>
-        <ReactSlider
-          defaultValue={[0, 100]}
-          className={styles.slider}
-          trackClassName={styles.tracker}
-          thumbClassName={styles.thumb}
-          onAfterChange={(props) => {
-            setMinMax(props)
-=======
     <Row gap="12" marginTop="12" color="textPrimary">
       <Row position="relative" style={{ flex: 1 }}>
         <NumericInput
@@ -135,7 +77,6 @@
           onChange={(v: FormEvent<HTMLInputElement>) => {
             scrollToTop()
             setMaxPrice(v.currentTarget.value)
->>>>>>> 7125562c
           }}
         />
       </Row>
