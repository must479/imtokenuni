import 'rc-slider/assets/index.css'

import { Box } from 'nft/components/Box'
import { Row } from 'nft/components/Flex'
import { NumericInput } from 'nft/components/layout/Input'
import { body } from 'nft/css/common.css'
import { useIsMobile } from 'nft/hooks'
import { useCollectionFilters } from 'nft/hooks/useCollectionFilters'
import { usePriceRange } from 'nft/hooks/usePriceRange'
import { TraitPosition } from 'nft/hooks/useTraitsOpen'
import { scrollToTop } from 'nft/utils/scrollToTop'
import { default as Slider } from 'rc-slider'
import { FormEvent, useEffect, useState } from 'react'
import { FocusEventHandler } from 'react'
import { useLocation } from 'react-router-dom'
import styled, { useTheme } from 'styled-components/macro'

import * as styles from './PriceRange.css'
import { TraitsHeader } from './TraitsHeader'

const StyledSlider = styled(Slider)`
  cursor: pointer;
`

export const PriceRange = () => {
  const [placeholderText, setPlaceholderText] = useState('')
  const setMinPrice = useCollectionFilters((state) => state.setMinPrice)
  const setMaxPrice = useCollectionFilters((state) => state.setMaxPrice)
  const minPrice = useCollectionFilters((state) => state.minPrice)
  const maxPrice = useCollectionFilters((state) => state.maxPrice)
  const priceRangeLow = usePriceRange((state) => state.priceRangeLow)
  const priceRangeHigh = usePriceRange((state) => state.priceRangeHigh)
  const setPriceRangeLow = usePriceRange((statae) => statae.setPriceRangeLow)
  const setPriceRangeHigh = usePriceRange((statae) => statae.setPriceRangeHigh)
  const prevMinMax = usePriceRange((state) => state.prevMinMax)
  const setPrevMinMax = usePriceRange((state) => state.setPrevMinMax)
  const theme = useTheme()

  const isMobile = useIsMobile()
  const location = useLocation()

  useEffect(() => {
    setMinPrice('')
    setMaxPrice('')
    setPriceRangeLow('')
    setPriceRangeHigh('')
  }, [location.pathname, setMinPrice, setMaxPrice, setPriceRangeLow, setPriceRangeHigh])

  const handleFocus: FocusEventHandler<HTMLInputElement> = (e) => {
    setPlaceholderText(e.currentTarget.placeholder)
    e.currentTarget.placeholder = ''
  }

  const handleBlur: FocusEventHandler<HTMLInputElement> = (e) => {
    e.currentTarget.placeholder = placeholderText
    setPlaceholderText('')
  }

  const updateMinPriceRange = (v: FormEvent<HTMLInputElement>) => {
    const [, prevMax] = prevMinMax

    // if there is actually a number, update the slider place
    if (v.currentTarget.value) {
      // we are calculating the new slider position here
      const diff = parseInt(v.currentTarget.value) - parseInt(priceRangeLow)
      const newLow = Math.floor(100 * (diff / (parseInt(priceRangeHigh) - parseInt(priceRangeLow))))

      // if the slider min value is larger than or equal to the max, we don't want it to move past the max
      // so we put the sliders on top of each other
      // if it is less than, we can move it
      if (parseInt(v.currentTarget.value) >= parseInt(maxPrice)) {
        setPrevMinMax([prevMax, prevMax])
      } else {
        setPrevMinMax([newLow, prevMax])
      }
    } else {
      // if there is no number, reset the slider position
      setPrevMinMax([0, prevMax])
    }

    // set min price for price range querying
    setMinPrice(v.currentTarget.value)
    scrollToTop()
  }

  const updateMaxPriceRange = (v: FormEvent<HTMLInputElement>) => {
    const [prevMin] = prevMinMax

    if (v.currentTarget.value) {
      const range = parseInt(priceRangeHigh) - parseInt(v.currentTarget.value)
      const newMax = Math.floor(100 - 100 * (range / (parseInt(priceRangeHigh) - parseInt(priceRangeLow))))

      if (parseInt(v.currentTarget.value) <= parseInt(minPrice)) {
        setPrevMinMax([prevMin, prevMin])
      } else {
        setPrevMinMax([prevMin, newMax])
      }
    } else {
      setPrevMinMax([prevMin, 100])
    }

    setMaxPrice(v.currentTarget.value)
    scrollToTop()
  }

  const handleSliderLogic = (minMax: number | Array<number>) => {
    if (typeof minMax === 'number') return

    const [newMin, newMax] = minMax

    // strip commas so parseFloat can parse properly
    const priceRangeHighNumber = parseFloat(priceRangeHigh.replace(/,/g, ''))
    const priceRangeLowNumber = parseFloat(priceRangeLow.replace(/,/g, ''))
    const diff = priceRangeHighNumber - priceRangeLowNumber

    // minprice
    const minChange = newMin / 100
    const newMinPrice = minChange * diff + priceRangeLowNumber

    // max price
    const maxChange = (100 - newMax) / 100
    const newMaxPrice = priceRangeHighNumber - maxChange * diff

    setMinPrice(newMinPrice.toFixed(2))
    setMaxPrice(newMaxPrice.toFixed(2))

    // set back to placeholder when they move back to end of range
    if (newMin === 0) {
      setMinPrice('')
    }
    if (newMax === 100) {
      setMaxPrice('')
    }

    // update the previous minMax for future checks
    setPrevMinMax(minMax)
  }

  return (
    <TraitsHeader title="Price range" index={TraitPosition.PRICE_RANGE_INDEX}>
      <Row gap="12" marginTop="12" color="textPrimary">
        <Row position="relative">
          <NumericInput
            style={{
              width: isMobile ? '100%' : '126px',
            }}
            className={styles.priceInput}
            placeholder={priceRangeLow}
            onChange={updateMinPriceRange}
            onFocus={handleFocus}
            value={minPrice}
            onBlur={handleBlur}
          />
        </Row>
        <Box className={body}>to</Box>
        <Row position="relative" flex="1">
          <NumericInput
            style={{
              width: isMobile ? '100%' : '126px',
            }}
            className={styles.priceInput}
            placeholder={priceRangeHigh}
            value={maxPrice}
            onChange={updateMaxPriceRange}
            onFocus={handleFocus}
            onBlur={handleBlur}
          />
        </Row>
      </Row>

      <Row marginTop="24" marginBottom="12" paddingLeft="8" paddingRight="8">
        <StyledSlider
          defaultValue={[0, 100]}
          min={0}
          max={100}
          range
          step={0.0001}
          value={prevMinMax}
<<<<<<< HEAD
          className={styles.slider}
          trackClassName={styles.tracker}
          thumbClassName={styles.thumb}
=======
          trackStyle={{
            top: '3px',
            height: '8px',
            background: `${theme.accentAction}`,
          }}
          handleStyle={{
            top: '3px',
            width: '12px',
            height: '20px',
            backgroundColor: `${theme.textPrimary}`,
            borderRadius: '4px',
            border: 'none',
            boxShadow: `${theme.shallowShadow.slice(0, -1)}`,
          }}
          railStyle={{
            top: '3px',
            height: '8px',
            backgroundColor: `${theme.accentActionSoft}`,
          }}
>>>>>>> 21ee680d
          onChange={handleSliderLogic}
        />
      </Row>
    </TraitsHeader>
  )
}<|MERGE_RESOLUTION|>--- conflicted
+++ resolved
@@ -176,11 +176,6 @@
           range
           step={0.0001}
           value={prevMinMax}
-<<<<<<< HEAD
-          className={styles.slider}
-          trackClassName={styles.tracker}
-          thumbClassName={styles.thumb}
-=======
           trackStyle={{
             top: '3px',
             height: '8px',
@@ -200,7 +195,6 @@
             height: '8px',
             backgroundColor: `${theme.accentActionSoft}`,
           }}
->>>>>>> 21ee680d
           onChange={handleSliderLogic}
         />
       </Row>
