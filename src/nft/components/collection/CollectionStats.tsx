--- conflicted
+++ resolved
@@ -291,8 +291,7 @@
   )
 
   return (
-<<<<<<< HEAD
-    <Row gap={{ sm: '20', md: '60' }} {...props}>
+    <Row gap={{ sm: '36', md: '60' }} {...props}>
       {isCollectionStatsLoading ? (
         statsLoadingSkeleton
       ) : (
@@ -331,42 +330,6 @@
           ) : null}
         </>
       )}
-=======
-    <Row gap={{ sm: '36', md: '60' }} {...props}>
-      {isCollectionStatsLoading && statsLoadingSkeleton}
-      {stats.floorPrice ? (
-        <StatsItem label="Global floor" isMobile={isMobile ?? false}>
-          {floorPriceStr} ETH
-        </StatsItem>
-      ) : null}
-      {stats.stats?.one_day_floor_change ? (
-        <StatsItem label="24-Hour Floor" isMobile={isMobile ?? false}>
-          <PercentChange>
-            {floorChangeStr}% {arrow}
-          </PercentChange>
-        </StatsItem>
-      ) : null}
-      {totalSupplyStr ? (
-        <StatsItem label="Items" isMobile={isMobile ?? false}>
-          {totalSupplyStr}
-        </StatsItem>
-      ) : null}
-      {uniqueOwnersPercentage ? (
-        <StatsItem label="Unique owners" isMobile={isMobile ?? false}>
-          {uniqueOwnersPercentage}%
-        </StatsItem>
-      ) : null}
-      {stats.stats?.total_volume ? (
-        <StatsItem label="Total Volume" isMobile={isMobile ?? false}>
-          {totalVolumeStr} ETH
-        </StatsItem>
-      ) : null}
-      {stats.stats?.total_listings && listedPercentageStr > 0 ? (
-        <StatsItem label="Listed" isMobile={isMobile ?? false}>
-          {listedPercentageStr}%
-        </StatsItem>
-      ) : null}
->>>>>>> 89190fc6
     </Row>
   )
 }
