import clsx from 'clsx'
import useDebounce from 'hooks/useDebounce'
import { AnimatedBox, Box } from 'nft/components/Box'
import { CollectionSearch, FilterButton } from 'nft/components/collection'
import { CollectionAsset } from 'nft/components/collection/CollectionAsset'
import * as styles from 'nft/components/collection/CollectionNfts.css'
import { SortDropdown } from 'nft/components/common/SortDropdown'
import { Center, Row } from 'nft/components/Flex'
import { NonRarityIcon, RarityIcon } from 'nft/components/icons'
import { bodySmall, buttonTextMedium, headlineMedium } from 'nft/css/common.css'
import { formatWeiToDecimal } from 'nft/utils'
import { vars } from 'nft/css/sprinkles.css'
import {
  CollectionFilters,
  initialCollectionFilterState,
  SortBy,
  useCollectionFilters,
  useFiltersExpanded,
  useIsMobile,
} from 'nft/hooks'
import { useIsCollectionLoading } from 'nft/hooks/useIsCollectionLoading'
import { AssetsFetcher } from 'nft/queries'
import { DropDownOption, GenieCollection, UniformHeight, UniformHeights } from 'nft/types'
import { getRarityStatus } from 'nft/utils/asset'
import { applyFiltersFromURL, syncLocalFiltersWithURL } from 'nft/utils/urlParams'
import { useEffect, useMemo, useRef, useState } from 'react'
import InfiniteScroll from 'react-infinite-scroll-component'
import { useInfiniteQuery } from 'react-query'
import { useLocation } from 'react-router-dom'

import { CollectionAssetLoading } from './CollectionAssetLoading'
import { usePriceRange } from 'nft/hooks/usePriceRange'

interface CollectionNftsProps {
  contractAddress: string
  collectionStats: GenieCollection
  rarityVerified?: boolean
}

const rarityStatusCache = new Map<string, boolean>()

export const CollectionNfts = ({ contractAddress, collectionStats, rarityVerified }: CollectionNftsProps) => {
  const traits = useCollectionFilters((state) => state.traits)
  const minPrice = useCollectionFilters((state) => state.minPrice)
  const maxPrice = useCollectionFilters((state) => state.maxPrice)
  const markets = useCollectionFilters((state) => state.markets)
  const sortBy = useCollectionFilters((state) => state.sortBy)
  const searchByNameText = useCollectionFilters((state) => state.search)
  const setMarketCount = useCollectionFilters((state) => state.setMarketCount)
  const setSortBy = useCollectionFilters((state) => state.setSortBy)
  const buyNow = useCollectionFilters((state) => state.buyNow)
<<<<<<< HEAD
  const setPriceRangeLow = usePriceRange((state) => state.setPriceRangeLow)
  const setPriceRangeHigh = usePriceRange((state) => state.setPriceRangeHigh)
=======
  const setIsCollectionNftsLoading = useIsCollectionLoading((state) => state.setIsCollectionNftsLoading)

>>>>>>> 7125562c
  const debouncedMinPrice = useDebounce(minPrice, 500)
  const debouncedMaxPrice = useDebounce(maxPrice, 500)
  const debouncedSearchByNameText = useDebounce(searchByNameText, 500)

  const {
    data: collectionAssets,
    isSuccess: AssetsFetchSuccess,
    isLoading,
    fetchNextPage,
    hasNextPage,
  } = useInfiniteQuery(
    [
      'collectionNfts',
      {
        traits,
        contractAddress,
        markets,
        notForSale: !buyNow,
        sortBy,
        debouncedMinPrice,
        debouncedMaxPrice,
        searchText: debouncedSearchByNameText,
      },
    ],
    async ({ pageParam = 0 }) => {
      let sort = undefined
      switch (sortBy) {
        case SortBy.HighToLow: {
          sort = { currentEthPrice: 'desc' }
          break
        }
        case SortBy.RareToCommon: {
          sort = { 'rarity.providers.0.rank': 1 }
          break
        }
        case SortBy.CommonToRare: {
          sort = { 'rarity.providers.0.rank': -1 }
          break
        }
        default:
      }

      return await AssetsFetcher({
        contractAddress,
        sort,
        markets,
        notForSale: !buyNow,
        searchText: debouncedSearchByNameText,
        pageParam,
        traits,
        price: {
          low: debouncedMinPrice,
          high: debouncedMaxPrice,
          symbol: 'ETH',
        },
      })
    },
    {
      getNextPageParam: (lastPage, pages) => {
        return lastPage?.flat().length === 25 ? pages.length : null
      },
      refetchOnReconnect: false,
      refetchOnWindowFocus: false,
      refetchOnMount: false,
      refetchInterval: 5000,
    }
  )

  useEffect(() => {
    setIsCollectionNftsLoading(isLoading)
  }, [isLoading, setIsCollectionNftsLoading])

  const [uniformHeight, setUniformHeight] = useState<UniformHeight>(UniformHeights.unset)
  const [currentTokenPlayingMedia, setCurrentTokenPlayingMedia] = useState<string | undefined>()
  const [isFiltersExpanded, setFiltersExpanded] = useFiltersExpanded()
  const oldStateRef = useRef<CollectionFilters | null>(null)
  const isMobile = useIsMobile()

  const collectionNfts = useMemo(() => {
    if (!collectionAssets || !AssetsFetchSuccess) return undefined

    return collectionAssets.pages.flat()
  }, [collectionAssets, AssetsFetchSuccess])

  const loadingAssets = useMemo(() => <>{new Array(25).fill(<CollectionAssetLoading />)}</>, [])
  const hasRarity = getRarityStatus(rarityStatusCache, collectionStats?.address, collectionNfts)

  const sortDropDownOptions: DropDownOption[] = useMemo(
    () =>
      hasRarity
        ? [
            {
              displayText: 'Low to High',
              onClick: () => setSortBy(SortBy.LowToHigh),
              icon: <NonRarityIcon width="28" height="28" color={vars.color.blue400} />,
              reverseIndex: 2,
            },
            {
              displayText: 'High to Low',
              onClick: () => setSortBy(SortBy.HighToLow),
              icon: <NonRarityIcon width="28" height="28" color={vars.color.blue400} />,
              reverseIndex: 1,
            },
            {
              displayText: 'Rare to Common',
              onClick: () => setSortBy(SortBy.RareToCommon),
              icon: <RarityIcon width="28" height="28" color={vars.color.blue400} />,
              reverseIndex: 4,
            },
            {
              displayText: 'Common to Rare',
              onClick: () => setSortBy(SortBy.CommonToRare),
              icon: <RarityIcon width="28" height="28" color={vars.color.blue400} />,
              reverseIndex: 3,
            },
          ]
        : [
            {
              displayText: 'Low to High',
              onClick: () => setSortBy(SortBy.LowToHigh),
              icon: <NonRarityIcon width="28" height="28" color={vars.color.blue400} />,
              reverseIndex: 2,
            },
            {
              displayText: 'High to Low',
              onClick: () => setSortBy(SortBy.HighToLow),
              icon: <NonRarityIcon width="28" height="28" color={vars.color.blue400} />,
              reverseIndex: 1,
            },
          ],
    [hasRarity, setSortBy]
  )

  useEffect(() => {
    setUniformHeight(UniformHeights.unset)
    return () => {
      useCollectionFilters.setState(initialCollectionFilterState)
    }
  }, [contractAddress])

  const Nfts =
    collectionNfts &&
    collectionNfts.map((asset) =>
      asset ? (
        <CollectionAsset
          key={asset.address + asset.tokenId}
          asset={asset}
          isMobile={isMobile}
          uniformHeight={uniformHeight}
          setUniformHeight={setUniformHeight}
          mediaShouldBePlaying={asset.tokenId === currentTokenPlayingMedia}
          setCurrentTokenPlayingMedia={setCurrentTokenPlayingMedia}
          rarityVerified={rarityVerified}
        />
      ) : null
    )

  const hasNfts = collectionNfts && collectionNfts.length > 0

  useEffect(() => {
    const marketCount: any = {}
    collectionStats?.marketplaceCount?.forEach(({ marketplace, count }) => {
      marketCount[marketplace] = count
    })
    setMarketCount(marketCount)
    oldStateRef.current = useCollectionFilters.getState()
  }, [collectionStats?.marketplaceCount, setMarketCount])

  const location = useLocation()
  // Applying filters from URL to local state
  useEffect(() => {
    if (collectionStats?.traits) {
      const modifiedQuery = applyFiltersFromURL(location, collectionStats)

      requestAnimationFrame(() => {
        useCollectionFilters.setState(modifiedQuery as any)
      })

      useCollectionFilters.subscribe((state) => {
        if (JSON.stringify(oldStateRef.current) !== JSON.stringify(state)) {
          syncLocalFiltersWithURL(state)
          oldStateRef.current = state
        }
      })
    }
  }, [collectionStats, location])

  useEffect(() => {
    if (collectionNfts && sortBy <= 1) {
      const maxIndex = sortBy === 1 ? 0 : collectionNfts.length - 1
      const minIndex = sortBy === 1 ? collectionNfts.length - 1 : 0
      const lowValue = formatWeiToDecimal(collectionNfts[minIndex]?.priceInfo.ETHPrice ?? '')
      const maxValue = formatWeiToDecimal(collectionNfts[maxIndex]?.priceInfo.ETHPrice ?? '')
      //
      if (minPrice === '') {
        setPriceRangeLow(lowValue)
      }

      if (maxPrice === '') {
        setPriceRangeHigh(maxValue)
      }
    }
  }, [collectionNfts, sortBy])

  return (
    <>
      <AnimatedBox position="sticky" top="72" width="full" zIndex="3">
        <Box
          backgroundColor="backgroundFloating"
          width="full"
          paddingBottom="8"
          style={{ backdropFilter: 'blur(24px)' }}
        >
          <Row marginTop="12" gap="12">
            <FilterButton
              isMobile={isMobile}
              isFiltersExpanded={isFiltersExpanded}
              onClick={() => setFiltersExpanded(!isFiltersExpanded)}
              collectionCount={collectionNfts?.[0]?.totalCount ?? 0}
            />
            <SortDropdown dropDownOptions={sortDropDownOptions} />
            <CollectionSearch />
          </Row>
        </Box>
      </AnimatedBox>
      <InfiniteScroll
        next={fetchNextPage}
        hasMore={hasNextPage ?? false}
        loader={hasNextPage ? loadingAssets : null}
        dataLength={collectionNfts?.length ?? 0}
        style={{ overflow: 'unset' }}
        className={hasNfts || isLoading ? styles.assetList : undefined}
      >
        {hasNfts
          ? Nfts
          : isLoading
          ? loadingAssets
          : !isLoading && (
              <Center width="full" color="textSecondary" style={{ height: '60vh' }}>
                <div style={{ display: 'block', textAlign: 'center' }}>
                  <p className={headlineMedium}>No NFTS found</p>
                  <Box className={clsx(bodySmall, buttonTextMedium)} color="blue" cursor="pointer">
                    View full collection
                  </Box>
                </div>
              </Center>
            )}
      </InfiniteScroll>
    </>
  )
}<|MERGE_RESOLUTION|>--- conflicted
+++ resolved
@@ -49,13 +49,12 @@
   const setMarketCount = useCollectionFilters((state) => state.setMarketCount)
   const setSortBy = useCollectionFilters((state) => state.setSortBy)
   const buyNow = useCollectionFilters((state) => state.buyNow)
-<<<<<<< HEAD
+
   const setPriceRangeLow = usePriceRange((state) => state.setPriceRangeLow)
   const setPriceRangeHigh = usePriceRange((state) => state.setPriceRangeHigh)
-=======
+
   const setIsCollectionNftsLoading = useIsCollectionLoading((state) => state.setIsCollectionNftsLoading)
 
->>>>>>> 7125562c
   const debouncedMinPrice = useDebounce(minPrice, 500)
   const debouncedMaxPrice = useDebounce(maxPrice, 500)
   const debouncedSearchByNameText = useDebounce(searchByNameText, 500)
