--- conflicted
+++ resolved
@@ -1,57 +1,6 @@
 import { style } from '@vanilla-extract/css'
 import { body } from 'nft/css/common.css'
-<<<<<<< HEAD
-import { sprinkles, themeVars } from 'nft/css/sprinkles.css'
-
-// https://www.npmjs.com/package/react-slider
-// https://codesandbox.io/s/peaceful-pine-gqszx6?file=/src/styles.css:587-641
-
-export const slider = style([
-  sprinkles({
-    height: '8',
-    marginTop: '20',
-    borderRadius: '8',
-    width: 'full',
-  }),
-])
-
-export const tracker = style([
-  sprinkles({
-    backgroundColor: 'accentAction',
-    height: '8',
-  }),
-  {
-    selectors: {
-      '&:nth-child(1)': {
-        backgroundColor: themeVars.colors.accentActionSoft,
-        borderRadius: 8,
-        opacity: 0.65,
-      },
-      '&:nth-child(3)': {
-        backgroundColor: themeVars.colors.accentActionSoft,
-        borderRadius: 8,
-        opacity: 0.65,
-      },
-    },
-  },
-])
-
-export const thumb = style([
-  sprinkles({
-    width: '12',
-    height: '20',
-    borderRadius: '4',
-    cursor: 'pointer',
-    boxShadow: 'shallow',
-    backgroundColor: 'grey50',
-  }),
-  {
-    top: -6,
-  },
-])
-=======
 import { sprinkles } from 'nft/css/sprinkles.css'
->>>>>>> 21ee680d
 
 export const priceInput = style([
   body,
