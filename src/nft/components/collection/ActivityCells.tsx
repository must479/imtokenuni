--- conflicted
+++ resolved
@@ -313,24 +313,10 @@
           <Box paddingTop="2" paddingBottom="2" display="flex">
             {putCommas(rarity.rank)}
           </Box>
-<<<<<<< HEAD
-        </Row>
-      }
-      placement="top"
-    >
-      <Box className={details ? styles.rarityInfoDetails : styles.rarityInfo}>
-        Rarity:
-        <Box paddingTop="2" paddingBottom="2" display="flex">
-          {putCommas(rarity.rank)}
-        </Box>
-        <Box display="flex" height="16">
-          {rarityVerified ? <RarityVerifiedIcon /> : null}
-=======
 
           <Box display="flex" height="16">
             {rarityVerified ? <RarityVerifiedIcon /> : null}
           </Box>
->>>>>>> d4f8f2a6
         </Box>
       </MouseoverTooltip>
     </Box>
