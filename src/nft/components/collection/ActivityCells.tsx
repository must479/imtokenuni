--- conflicted
+++ resolved
@@ -205,12 +205,9 @@
   eventType: ActivityEventType
   eventTimestamp?: number
   eventTransactionHash?: string
-<<<<<<< HEAD
   eventOnly?: boolean
-=======
   price?: string
-  isMobile: boolean
->>>>>>> a57c19bb
+  isMobile?: boolean
 }
 
 const renderEventIcon = (eventType: ActivityEventType) => {
@@ -250,23 +247,22 @@
   return activityEvents[eventType] as 'gold' | 'green' | 'violet' | 'accentFailure'
 }
 
-<<<<<<< HEAD
-export const EventCell = ({ eventType, eventTimestamp, eventTransactionHash, eventOnly }: EventCellProps) => {
-=======
-export const EventCell = ({ eventType, eventTimestamp, eventTransactionHash, price, isMobile }: EventCellProps) => {
+export const EventCell = ({
+  eventType,
+  eventTimestamp,
+  eventTransactionHash,
+  eventOnly,
+  price,
+  isMobile,
+}: EventCellProps) => {
   const formattedPrice = useMemo(() => (price ? putCommas(formatEthPrice(price))?.toString() : null), [price])
->>>>>>> a57c19bb
   return (
     <Column height="full" justifyContent="center" gap="4">
       <Row className={styles.eventDetail} color={eventColors(eventType)}>
         {renderEventIcon(eventType)}
         {ActivityEventTypeDisplay[eventType]}
       </Row>
-<<<<<<< HEAD
-      {!eventOnly && eventTimestamp && isValidDate(eventTimestamp) && (
-=======
-      {eventTimestamp && isValidDate(eventTimestamp) && !isMobile && (
->>>>>>> a57c19bb
+      {eventTimestamp && isValidDate(eventTimestamp) && !isMobile && !eventOnly && (
         <Row className={styles.eventTime}>
           {getTimeDifference(eventTimestamp.toString())}
           {eventTransactionHash && <ExternalLinkIcon transactionHash={eventTransactionHash} />}
