--- conflicted
+++ resolved
@@ -6,14 +6,8 @@
 import { ActivityEventResponse, ActivityEventType } from 'nft/types'
 import { buttonTextMedium } from 'nft/css/common.css'
 import { useBag } from 'nft/hooks'
-<<<<<<< HEAD
-import { CollectionInfoForAsset, GenieAsset } from 'nft/types'
-=======
 import { useTimeout } from 'nft/hooks/useTimeout'
 import { CollectionInfoForAsset, GenieAsset, SellOrder } from 'nft/types'
-import { useUsdPrice } from 'nft/utils'
-import { shortenAddress } from 'nft/utils/address'
->>>>>>> d290adb0
 import { formatEthPrice } from 'nft/utils/currency'
 import { isAssetOwnedByUser } from 'nft/utils/isAssetOwnedByUser'
 import { isAudio } from 'nft/utils/isAudio'
@@ -379,7 +373,6 @@
     }
   }, [asset, address, provider])
 
-<<<<<<< HEAD
   const rarity = asset.rarity ? asset.rarity?.providers[0].rank : undefined
 
   return (
@@ -455,255 +448,5 @@
         <DetailsContainer asset={asset} collection={collection} />
       </InfoContainer>
     </Column>
-=======
-  const USDPrice = useUsdPrice(asset)
-
-  return (
-    <AnimatedBox
-      style={{
-        // @ts-ignore
-        width: gridWidthOffset.to((x) => `calc(100% - ${x}px)`),
-      }}
-      className={styles.container}
-    >
-      <div className={styles.columns}>
-        <Column className={styles.column}>
-          {assetMediaType === MediaType.Image ? (
-            <img
-              className={styles.image}
-              src={asset.imageUrl}
-              alt={asset.name || collection.collectionName}
-              style={{ ['--shadow' as string]: `rgba(${dominantColor.join(', ')}, 0.5)` }}
-            />
-          ) : (
-            <AssetView asset={asset} mediaType={assetMediaType} dominantColor={dominantColor} />
-          )}
-        </Column>
-        <Column className={clsx(styles.column, styles.columnRight)} width="full">
-          <Column>
-            <Row
-              marginBottom="8"
-              alignItems="center"
-              textAlign="center"
-              justifyContent={rarityProvider ? 'space-between' : 'flex-end'}
-            >
-              {rarityProvider && (
-                <MouseoverTooltip
-                  text={
-                    <Row gap="4">
-                      <img src={rarityLogo} width={16} alt={rarityProvider.provider} />
-                      Ranking by{' '}
-                      {asset.rarity?.primaryProvider === 'Genie' ? fallbackProvider : asset.rarity?.primaryProvider}
-                    </Row>
-                  }
-                >
-                  <Center
-                    paddingLeft="6"
-                    paddingRight="4"
-                    className={badge}
-                    backgroundColor="backgroundSurface"
-                    color="textPrimary"
-                    borderRadius="4"
-                  >
-                    #{rarityProvider.rank} <img src="/nft/svgs/rarity.svg" height={15} width={15} alt="Rarity rank" />
-                  </Center>
-                </MouseoverTooltip>
-              )}
-              <Row gap="12">
-                <Center
-                  as="button"
-                  padding="0"
-                  border="none"
-                  background="transparent"
-                  cursor="pointer"
-                  onClick={async () => {
-                    await navigator.clipboard.writeText(`${window.location.hostname}/#${pathname}`)
-                  }}
-                >
-                  <ShareIcon />
-                </Center>
-
-                <Center
-                  as="button"
-                  border="none"
-                  width="32"
-                  height="32"
-                  padding="0"
-                  background="transparent"
-                  cursor="pointer"
-                  onClick={() => {
-                    if (!parsed.origin || parsed.origin === 'collection') {
-                      navigate(`/nfts/collection/${asset.address}`)
-                    } else if (parsed.origin === 'profile') {
-                      navigate('/profile', undefined)
-                    } else if (parsed.origin === 'explore') {
-                      navigate(`/nfts`, undefined)
-                    } else if (parsed.origin === 'activity') {
-                      navigate(`/nfts/collection/${asset.address}/activity`, undefined)
-                    }
-                  }}
-                >
-                  {parsed.origin ? (
-                    <CornerDownLeftIcon width="28" height="28" />
-                  ) : (
-                    <CloseDropDownIcon color={themeVars.colors.textSecondary} />
-                  )}
-                </Center>
-              </Row>
-            </Row>
-            <Row as="h1" marginTop="0" marginBottom="12" gap="2" className={headlineMedium}>
-              {asset.susFlag && (
-                <Box marginTop="8">
-                  <MouseoverTooltip text={<Box fontWeight="normal">{SUSPICIOUS_TEXT}</Box>}>
-                    <SuspiciousIcon height="30" width="30" viewBox="0 0 16 17" />
-                  </MouseoverTooltip>
-                </Box>
-              )}
-
-              {asset.name || `${collection.collectionName} #${asset.tokenId}`}
-            </Row>
-            {collection.collectionDescription ? (
-              <ExpandableText>
-                <ReactMarkdown
-                  allowedTypes={['link', 'paragraph', 'strong', 'code', 'emphasis', 'text']}
-                  source={collection.collectionDescription}
-                />
-              </ExpandableText>
-            ) : null}
-            <Row
-              justifyContent={{
-                sm: 'space-between',
-              }}
-              gap={{
-                sm: 'unset',
-              }}
-              marginBottom="36"
-            >
-              {ownerAddress.length > 0 && (
-                <a
-                  target="_blank"
-                  rel="noreferrer"
-                  href={`https://etherscan.io/address/${asset.owner}`}
-                  style={{ textDecoration: 'none' }}
-                >
-                  <CollectionProfile
-                    label="Owner"
-                    avatarUrl=""
-                    name={ownerEnsName.ENSName ?? shortenAddress(ownerAddress, 0, 4)}
-                  />
-                </a>
-              )}
-
-              <Link to={`/nfts/collection/${asset.address}`} style={{ textDecoration: 'none' }}>
-                <CollectionProfile
-                  label="Collection"
-                  avatarUrl={collection.collectionImageUrl}
-                  name={collection.collectionName}
-                  isVerified={collection.isVerified}
-                />
-              </Link>
-
-              {creatorAddress ? (
-                <a
-                  target="_blank"
-                  rel="noreferrer"
-                  href={`https://etherscan.io/address/${creatorAddress}`}
-                  style={{ textDecoration: 'none' }}
-                >
-                  <CollectionProfile
-                    label="Creator"
-                    avatarUrl={asset.creator.profile_img_url}
-                    name={creatorEnsName.ENSName ?? shortenAddress(creatorAddress, 0, 4)}
-                    isVerified
-                    className={styles.creator}
-                  />
-                </a>
-              ) : null}
-            </Row>
-          </Column>
-
-          {asset.priceInfo && !isOwned ? (
-            <Row
-              marginTop="8"
-              marginBottom="40"
-              justifyContent="space-between"
-              borderRadius="12"
-              paddingTop="16"
-              paddingBottom="16"
-              paddingLeft="16"
-              paddingRight="24"
-              background="accentActiveSoft"
-            >
-              <Column justifyContent="flex-start" gap="8">
-                <Row gap="12" as="a" target="_blank" rel="norefferer">
-                  <a href={asset.sellorders[0].marketplaceUrl} rel="noreferrer" target="_blank">
-                    <img
-                      className={styles.marketplace}
-                      src={`/nft/svgs/marketplaces/${asset.sellorders[0].marketplace}.svg`}
-                      height={16}
-                      width={16}
-                      alt="Markeplace"
-                    />
-                  </a>
-                  <Row as="span" className={subhead} color="textPrimary">
-                    {formatEthPrice(asset.priceInfo.ETHPrice)} <Eth2Icon />
-                  </Row>
-                  {USDPrice && (
-                    <Box as="span" color="textSecondary" className={bodySmall}>
-                      ${toSignificant(USDPrice)}
-                    </Box>
-                  )}
-                </Row>
-                {asset.sellorders?.[0].orderClosingDate ? <CountdownTimer sellOrder={asset.sellorders[0]} /> : null}
-              </Column>
-              <Box
-                as="button"
-                paddingTop="14"
-                paddingBottom="14"
-                fontWeight="medium"
-                textAlign="center"
-                fontSize="14"
-                style={{ width: '244px' }}
-                color={isSelected ? 'genieBlue' : 'explicitWhite'}
-                border="none"
-                borderRadius="12"
-                background={isSelected ? 'explicitWhite' : 'genieBlue'}
-                transition="250"
-                boxShadow={{ hover: 'elevation' }}
-                onClick={() => {
-                  if (isSelected) {
-                    removeAssetsFromBag([asset])
-                  } else addAssetsToBag([asset])
-                  setSelected((x) => !x)
-                }}
-              >
-                {isSelected ? 'Added to Bag' : 'Buy Now'}
-              </Box>
-            </Row>
-          ) : null}
-          <Row gap="32" marginBottom="20">
-            <button data-active={showTraits} onClick={() => setShowTraits(true)} className={styles.tab}>
-              Traits
-            </button>
-            <button data-active={!showTraits} onClick={() => setShowTraits(false)} className={styles.tab}>
-              Details
-            </button>
-          </Row>
-          {showTraits ? (
-            <Traits collectionAddress={asset.address} traits={asset.traits ?? []} />
-          ) : (
-            <Details
-              contractAddress={asset.address}
-              tokenId={asset.tokenId}
-              tokenType={asset.tokenType}
-              blockchain="Ethereum"
-              metadataUrl={asset.metadataUrl}
-              totalSupply={collection.totalSupply}
-            />
-          )}
-        </Column>
-      </div>
-    </AnimatedBox>
->>>>>>> d290adb0
   )
 }