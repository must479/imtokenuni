<<<<<<< HEAD
import Resource from 'components/Tokens/TokenDetails/Resource'
import { MouseoverTooltip } from 'components/Tooltip'
import { Box } from 'nft/components/Box'
import { reduceFilters } from 'nft/components/collection/Activity'
import { LoadingSparkle } from 'nft/components/common/Loading/LoadingSparkle'
import { AssetPriceDetails } from 'nft/components/details/AssetPriceDetails'
import { Center } from 'nft/components/Flex'
import { VerifiedIcon } from 'nft/components/icons'
import { ActivityFetcher } from 'nft/queries/genie/ActivityFetcher'
import { ActivityEventResponse, ActivityEventType } from 'nft/types'
import { CollectionInfoForAsset, GenieAsset, GenieCollection } from 'nft/types'
=======
import { useWeb3React } from '@web3-react/core'
import { sendAnalyticsEvent } from 'analytics'
import { EventName, PageName } from 'analytics/constants'
import { useTrace } from 'analytics/Trace'
import clsx from 'clsx'
import { MouseoverTooltip } from 'components/Tooltip/index'
import useENSName from 'hooks/useENSName'
import { AnimatedBox, Box } from 'nft/components/Box'
import { CollectionProfile } from 'nft/components/details/CollectionProfile'
import { Details } from 'nft/components/details/Details'
import { Traits } from 'nft/components/details/Traits'
import { Center, Column, Row } from 'nft/components/Flex'
import { CloseDropDownIcon, CornerDownLeftIcon, Eth2Icon, ShareIcon, SuspiciousIcon } from 'nft/components/icons'
import { ExpandableText } from 'nft/components/layout/ExpandableText'
import { badge, bodySmall, caption, headlineMedium, subhead } from 'nft/css/common.css'
import { themeVars } from 'nft/css/sprinkles.css'
import { useBag } from 'nft/hooks'
import { useTimeout } from 'nft/hooks/useTimeout'
import { CollectionInfoForAsset, Deprecated_SellOrder, GenieAsset, SellOrder } from 'nft/types'
import { useUsdPrice } from 'nft/utils'
>>>>>>> 9fd6ab01
import { shortenAddress } from 'nft/utils/address'
import { formatEthPrice } from 'nft/utils/currency'
import { isAudio } from 'nft/utils/isAudio'
import { isVideo } from 'nft/utils/isVideo'
import { putCommas } from 'nft/utils/putCommas'
import { fallbackProvider, getRarityProviderLogo } from 'nft/utils/rarity'
import { useCallback, useMemo, useReducer, useState } from 'react'
import InfiniteScroll from 'react-infinite-scroll-component'
import { useInfiniteQuery, useQuery } from 'react-query'
import { Link as RouterLink } from 'react-router-dom'
import styled, { css } from 'styled-components/macro'

import AssetActivity from './AssetActivity'
import * as styles from './AssetDetails.css'
import DetailsContainer from './DetailsContainer'
import InfoContainer from './InfoContainer'
import TraitsContainer from './TraitsContainer'

const OpacityTransition = css`
  &:hover {
    opacity: ${({ theme }) => theme.opacity.hover};
  }

  &:active {
    opacity: ${({ theme }) => theme.opacity.click};
  }

  transition: ${({
    theme: {
      transition: { duration, timing },
    },
  }) => `opacity ${duration.medium} ${timing.ease}`};
`

const CollectionHeader = styled.span`
  display: flex;
  align-items: center;
  font-size: 16px;
  line-height: 24px;
  color: ${({ theme }) => theme.textPrimary};
  margin-top: 28px;
  text-decoration: none;
  ${OpacityTransition};
`

const AssetPriceDetailsContainer = styled.div`
  margin-top: 20px;
  display: none;
  @media (max-width: 960px) {
    display: block;
  }
`

const AssetHeader = styled.div`
  display: flex;
  align-items: center;
  font-size: 36px;
  line-height: 36px;
  color: ${({ theme }) => theme.textPrimary};
  margin-top: 8px;
`

const MediaContainer = styled.div`
  display: flex;
  justify-content: center;
`

const Column = styled.div`
  display: flex;
  flex-direction: column;
  width: 100%;
  max-width: 780px;
`

const AddressTextLink = styled.a`
  display: inline-block;
  color: ${({ theme }) => theme.textSecondary};
  text-decoration: none;
  max-width: 100%;
  word-wrap: break-word;
  ${OpacityTransition};
`

const SocialsContainer = styled.div`
  display: flex;
  gap: 16px;
  margin-top: 20px;
`

const DescriptionText = styled.div`
  margin-top: 8px;
  font-size: 14px;
  line-height: 20px;
`

const RarityWrap = styled.span`
  display: flex;
  color: ${({ theme }) => theme.textSecondary};
  padding: 2px 4px;
  border-radius: 4px;
  align-items: center;
  gap: 4px;
`

const EmptyActivitiesContainer = styled.div`
  display: flex;
  justify-content: center;
  align-items: center;
  flex-direction: column;
  color: ${({ theme }) => theme.textPrimary};
  font-size: 28px;
  line-height: 36px;
  padding: 56px 0px;
`

const Link = styled(RouterLink)`
  color: ${({ theme }) => theme.accentAction};
  text-decoration: none;
  font-size: 14px;
  line-height: 16px;
  margin-top: 12px;
  cursor: pointer;
  ${OpacityTransition};
`

const DefaultLink = styled(RouterLink)`
  text-decoration: none;
`

const ActivitySelectContainer = styled.div`
  display: flex;
  gap: 8px;
  margin-bottom: 34px;
  overflow-x: auto;

  // Firefox scrollbar styling
  scrollbar-width: thin;
  scrollbar-color: ${({ theme }) => `${theme.backgroundOutline} transparent`};

  // safari and chrome scrollbar styling
  ::-webkit-scrollbar {
    background: transparent;
    height: 4px;
  }
  ::-webkit-scrollbar-track {
    margin-top: 40px;
  }
  ::-webkit-scrollbar-thumb {
    background: ${({ theme }) => theme.backgroundOutline};
    border-radius: 8px;
  }

  @media (max-width: 720px) {
    padding-bottom: 8px;
  }
`

const ContentNotAvailable = styled.div`
  display: flex;
  background-color: ${({ theme }) => theme.backgroundSurface};
  color: ${({ theme }) => theme.textSecondary};
  font-size: 14px;
  line-height: 20px;
  align-items: center;
  justify-content: center;
  border-radius: 12px;
  width: 450px;
  height: 450px;
`

const FilterBox = styled.div<{ isActive?: boolean }>`
  box-sizing: border-box;
  background-color: ${({ theme }) => theme.backgroundInteractive};
  color: ${({ theme }) => theme.textPrimary};
  padding: 12px 16px;
  border-radius: 12px;
  cursor: pointer;
  box-sizing: border-box;
  border: ${({ isActive, theme }) => (isActive ? `1px solid ${theme.accentActive}` : undefined)};
  ${OpacityTransition};
`

const ByText = styled.span`
  font-size: 14px;
  line-height: 20px;
`

const Img = styled.img`
  background-color: white;
`

const HoverImageContainer = styled.div`
  display: flex;
  margin-right: 4px;
`

const HoverContainer = styled.div`
  display: flex;
`

const ContainerText = styled.span`
  font-size: 14px;
`

const AudioPlayer = ({
  imageUrl,
  animationUrl,
  name,
  collectionName,
  dominantColor,
}: GenieAsset & { dominantColor: [number, number, number] }) => {
  return (
    <Box position="relative" display="inline-block" alignSelf="center">
      <Box as="audio" className={styles.audioControls} width="292" controls src={animationUrl} />
      <img
        className={styles.image}
        src={imageUrl}
        alt={name || collectionName}
        style={{
          ['--shadow' as string]: `rgba(${dominantColor.join(', ')}, 0.5)`,
          minWidth: '300px',
          minHeight: '300px',
        }}
      />
    </Box>
  )
}

<<<<<<< HEAD
const initialFilterState = {
  [ActivityEventType.Listing]: true,
  [ActivityEventType.Sale]: true,
  [ActivityEventType.Transfer]: false,
  [ActivityEventType.CancelListing]: false,
=======
const formatter = Intl.DateTimeFormat('en-GB', { dateStyle: 'full', timeStyle: 'short' })

const CountdownTimer = ({ sellOrder }: { sellOrder: Deprecated_SellOrder | SellOrder }) => {
  const { date, expires } = useMemo(() => {
    const date = new Date((sellOrder as Deprecated_SellOrder).orderClosingDate ?? (sellOrder as SellOrder).endAt)
    return {
      date,
      expires: formatter.format(date),
    }
  }, [sellOrder])
  const [days, hours, minutes, seconds] = useTimeout(date)

  return (
    <MouseoverTooltip text={<Box fontSize="12">Expires {expires}</Box>}>
      <Box as="span" fontWeight="normal" className={caption} color="textSecondary">
        Expires: {days !== 0 ? `${days} days` : ''} {hours !== 0 ? `${hours} hours` : ''} {minutes} minutes {seconds}{' '}
        seconds
      </Box>
    </MouseoverTooltip>
  )
>>>>>>> 9fd6ab01
}

const AssetView = ({
  mediaType,
  asset,
  dominantColor,
}: {
  mediaType: 'image' | 'video' | 'audio'
  asset: GenieAsset
  dominantColor: [number, number, number]
}) => {
  const style = { ['--shadow' as string]: `rgba(${dominantColor.join(', ')}, 0.5)` }

  switch (mediaType) {
    case 'video':
      return <video src={asset.animationUrl} className={styles.image} autoPlay controls muted loop style={style} />
    case 'image':
      return (
        <img className={styles.image} src={asset.imageUrl} alt={asset.name || asset.collectionName} style={style} />
      )
    case 'audio':
      return <AudioPlayer {...asset} dominantColor={dominantColor} />
  }
}

enum MediaType {
  Audio = 'audio',
  Video = 'video',
  Image = 'image',
}

interface AssetDetailsProps {
  asset: GenieAsset
  collection: CollectionInfoForAsset
  collectionStats: GenieCollection | undefined
}

export const AssetDetails = ({ asset, collection, collectionStats }: AssetDetailsProps) => {
  const [dominantColor] = useState<[number, number, number]>([0, 0, 0])
<<<<<<< HEAD

  const { rarityProvider } = useMemo(
=======
  const creatorEnsName = useENSName(creatorAddress)
  const ownerEnsName = useENSName(ownerAddress)
  const parsed = qs.parse(search)
  const { gridWidthOffset } = useSpring({
    gridWidthOffset: bagExpanded ? 324 : 0,
  })
  const [showTraits, setShowTraits] = useState(true)
  const [isSelected, setSelected] = useState(false)
  const [isOwned, setIsOwned] = useState(false)
  const { account: address, provider } = useWeb3React()

  const trace = useTrace({ page: PageName.NFT_DETAILS_PAGE })

  const eventProperties = {
    collection_address: asset.address,
    token_id: asset.tokenId,
    token_type: asset.tokenType,
    ...trace,
  }

  const { rarityProvider, rarityLogo } = useMemo(
>>>>>>> 9fd6ab01
    () =>
      asset.rarity
        ? {
            rarityProvider: asset?.rarity?.providers?.find(
              ({ provider: _provider }) => _provider === asset.rarity?.primaryProvider
            ),
          }
        : {},
    [asset.rarity]
  )

  const assetMediaType = useMemo(() => {
    if (isAudio(asset.animationUrl ?? '')) {
      return MediaType.Audio
    } else if (isVideo(asset.animationUrl ?? '')) {
      return MediaType.Video
    }
    return MediaType.Image
  }, [asset])

<<<<<<< HEAD
  const { address: contractAddress, tokenId: token_id } = asset

  const { data: priceData } = useQuery<ActivityEventResponse>(
    [
      'collectionActivity',
      {
        contractAddress,
      },
    ],
    async ({ pageParam = '' }) => {
      return await ActivityFetcher(
        contractAddress,
        {
          token_id,
          eventTypes: [ActivityEventType.Sale],
        },
        pageParam,
        '1'
      )
    },
    {
      getNextPageParam: (lastPage) => {
        return lastPage.events?.length === 25 ? lastPage.cursor : undefined
      },
      refetchInterval: 15000,
      refetchIntervalInBackground: false,
      refetchOnWindowFocus: false,
      refetchOnMount: false,
    }
  )

  const lastSalePrice = priceData?.events[0]?.price ?? null
  const formattedPrice = lastSalePrice ? putCommas(formatEthPrice(lastSalePrice)).toString() : null
  const [activeFilters, filtersDispatch] = useReducer(reduceFilters, initialFilterState)
=======
  useEffect(() => {
    if (asset.creator) setCreatorAddress(asset.creator.address ?? '')
    if (asset.owner) setOwnerAddress(asset.owner)
  }, [asset])
>>>>>>> 9fd6ab01

  const Filter = useCallback(
    function ActivityFilter({ eventType }: { eventType: ActivityEventType }) {
      const isActive = activeFilters[eventType]

      return (
        <FilterBox isActive={isActive} onClick={() => filtersDispatch({ eventType })}>
          {eventType === ActivityEventType.CancelListing
            ? 'Cancellations'
            : eventType.charAt(0) + eventType.slice(1).toLowerCase() + 's'}
        </FilterBox>
      )
    },
    [activeFilters]
  )

  const {
    data: eventsData,
    fetchNextPage,
    hasNextPage,
    isFetchingNextPage,
    isSuccess,
  } = useInfiniteQuery<ActivityEventResponse>(
    [
      'collectionActivity',
      {
        contractAddress,
        activeFilters,
        token_id,
      },
    ],
    async ({ pageParam = '' }) => {
      return await ActivityFetcher(
        contractAddress,
        {
          token_id,
          eventTypes: Object.keys(activeFilters)
            .map((key) => key as ActivityEventType)
            .filter((key) => activeFilters[key]),
        },
        pageParam
      )
    },
    {
      getNextPageParam: (lastPage) => {
        return lastPage.events?.length === 25 ? lastPage.cursor : undefined
      },
      refetchInterval: 15000,
      refetchIntervalInBackground: false,
      refetchOnWindowFocus: false,
      refetchOnMount: false,
    }
  )

  const rarity = asset.rarity?.providers[0]
  const rarityProviderLogo = getRarityProviderLogo(rarity?.provider)
  const events = useMemo(
    () => (isSuccess ? eventsData?.pages.map((page) => page.events).flat() : null),
    [isSuccess, eventsData]
  )

  return (
    <Column>
      <MediaContainer>
        {asset.imageUrl === undefined ? (
          <ContentNotAvailable>Content not available yet</ContentNotAvailable>
        ) : assetMediaType === MediaType.Image ? (
          <Img className={styles.image} src={asset.imageUrl} alt={asset.name || collection.collectionName} />
        ) : (
          <AssetView asset={asset} mediaType={assetMediaType} dominantColor={dominantColor} />
        )}
      </MediaContainer>
      <DefaultLink to={`/nfts/collection/${asset.address}`}>
        <CollectionHeader>
          {collection.collectionName} {collectionStats?.isVerified && <VerifiedIcon />}
        </CollectionHeader>
      </DefaultLink>

      <AssetHeader>{asset.name ?? `${asset.collectionName} #${asset.tokenId}`}</AssetHeader>
      <AssetPriceDetailsContainer>
        <AssetPriceDetails asset={asset} collection={collection} />
      </AssetPriceDetailsContainer>
      <InfoContainer
        primaryHeader="Traits"
        defaultOpen
        secondaryHeader={
          rarityProvider && rarity ? (
            <MouseoverTooltip
              text={
                <HoverContainer>
                  <HoverImageContainer>
                    <img src={rarityProviderLogo} alt="cardLogo" width={16} />
                  </HoverImageContainer>
                  <ContainerText>
                    {collectionStats?.rarityVerified
                      ? `Verified by ${collectionStats?.name}`
                      : `Ranking by ${rarity.provider === 'Genie' ? fallbackProvider : rarity.provider}`}
                  </ContainerText>
                </HoverContainer>
              }
              placement="top"
            >
              <RarityWrap>Rarity: {putCommas(rarity.score)}</RarityWrap>
            </MouseoverTooltip>
          ) : null
        }
      >
        <TraitsContainer asset={asset} />
      </InfoContainer>
      <InfoContainer
        primaryHeader="Activity"
        secondaryHeader={formattedPrice ? `Last Sale: ${formattedPrice} ETH` : undefined}
      >
        <>
          <ActivitySelectContainer>
            <Filter eventType={ActivityEventType.Listing} />
            <Filter eventType={ActivityEventType.Sale} />
            <Filter eventType={ActivityEventType.Transfer} />
            <Filter eventType={ActivityEventType.CancelListing} />
          </ActivitySelectContainer>
          {events && events.length > 0 ? (
            <InfiniteScroll
              next={fetchNextPage}
              hasMore={!!hasNextPage}
              loader={
                isFetchingNextPage ? (
                  <Center>
                    <LoadingSparkle />
                  </Center>
<<<<<<< HEAD
                ) : null
              }
              dataLength={events?.length ?? 0}
              scrollableTarget="activityContainer"
            >
              <AssetActivity eventsData={{ events }} />
            </InfiniteScroll>
=======
                </MouseoverTooltip>
              )}
              <Row gap="12">
                <Center
                  as="button"
                  padding="0"
                  border="none"
                  background="transparent"
                  cursor="pointer"
                  onClick={async () => {
                    await navigator.clipboard.writeText(`${window.location.hostname}/#${pathname}`)
                  }}
                >
                  <ShareIcon />
                </Center>

                <Center
                  as="button"
                  border="none"
                  width="32"
                  height="32"
                  padding="0"
                  background="transparent"
                  cursor="pointer"
                  onClick={() => {
                    if (!parsed.origin || parsed.origin === 'collection') {
                      navigate(`/nfts/collection/${asset.address}`)
                    } else if (parsed.origin === 'profile') {
                      navigate('/profile', undefined)
                    } else if (parsed.origin === 'explore') {
                      navigate(`/nfts`, undefined)
                    } else if (parsed.origin === 'activity') {
                      navigate(`/nfts/collection/${asset.address}/activity`, undefined)
                    }
                  }}
                >
                  {parsed.origin ? (
                    <CornerDownLeftIcon width="28" height="28" />
                  ) : (
                    <CloseDropDownIcon color={themeVars.colors.textSecondary} />
                  )}
                </Center>
              </Row>
            </Row>
            <Row as="h1" marginTop="0" marginBottom="12" gap="2" className={headlineMedium}>
              {asset.susFlag && (
                <Box marginTop="8">
                  <MouseoverTooltip text={<Box fontWeight="normal">{SUSPICIOUS_TEXT}</Box>}>
                    <SuspiciousIcon height="30" width="30" viewBox="0 0 16 17" />
                  </MouseoverTooltip>
                </Box>
              )}

              {asset.name || `${collection.collectionName} #${asset.tokenId}`}
            </Row>
            {collection.collectionDescription ? (
              <ExpandableText>
                <ReactMarkdown
                  allowedTypes={['link', 'paragraph', 'strong', 'code', 'emphasis', 'text']}
                  source={collection.collectionDescription}
                />
              </ExpandableText>
            ) : null}
            <Row
              justifyContent={{
                sm: 'space-between',
              }}
              gap={{
                sm: 'unset',
              }}
              marginBottom="36"
            >
              {ownerAddress.length > 0 && (
                <a
                  target="_blank"
                  rel="noreferrer"
                  href={`https://etherscan.io/address/${asset.owner}`}
                  style={{ textDecoration: 'none' }}
                >
                  <CollectionProfile
                    label="Owner"
                    avatarUrl=""
                    name={ownerEnsName.ENSName ?? shortenAddress(ownerAddress, 0, 4)}
                  />
                </a>
              )}

              <Link to={`/nfts/collection/${asset.address}`} style={{ textDecoration: 'none' }}>
                <CollectionProfile
                  label="Collection"
                  avatarUrl={collection.collectionImageUrl}
                  name={collection.collectionName}
                  isVerified={collection.isVerified}
                />
              </Link>

              {creatorAddress ? (
                <a
                  target="_blank"
                  rel="noreferrer"
                  href={`https://etherscan.io/address/${creatorAddress}`}
                  style={{ textDecoration: 'none' }}
                >
                  <CollectionProfile
                    label="Creator"
                    avatarUrl={asset.creator.profile_img_url}
                    name={creatorEnsName.ENSName ?? shortenAddress(creatorAddress, 0, 4)}
                    isVerified
                    className={styles.creator}
                  />
                </a>
              ) : null}
            </Row>
          </Column>

          {asset.priceInfo && asset.sellorders && !isOwned ? (
            <Row
              marginTop="8"
              marginBottom="40"
              justifyContent="space-between"
              borderRadius="12"
              paddingTop="16"
              paddingBottom="16"
              paddingLeft="16"
              paddingRight="24"
              background="accentActiveSoft"
            >
              <Column justifyContent="flex-start" gap="8">
                <Row gap="12" as="a" target="_blank" rel="norefferer">
                  <a href={asset.sellorders[0].marketplaceUrl} rel="noreferrer" target="_blank">
                    <img
                      className={styles.marketplace}
                      src={`/nft/svgs/marketplaces/${asset.sellorders[0].marketplace.toLowerCase()}.svg`}
                      height={16}
                      width={16}
                      alt="Markeplace"
                    />
                  </a>
                  <Row as="span" className={subhead} color="textPrimary">
                    {formatEthPrice(asset.priceInfo.ETHPrice)} <Eth2Icon />
                  </Row>
                  {USDPrice && (
                    <Box as="span" color="textSecondary" className={bodySmall}>
                      ${toSignificant(USDPrice)}
                    </Box>
                  )}
                </Row>
                {(asset.sellorders?.[0] as Deprecated_SellOrder).orderClosingDate ||
                (asset.sellorders?.[0] as SellOrder).endAt ? (
                  <CountdownTimer sellOrder={asset.sellorders[0]} />
                ) : null}
              </Column>
              <Box
                as="button"
                paddingTop="14"
                paddingBottom="14"
                fontWeight="medium"
                textAlign="center"
                fontSize="14"
                style={{ width: '244px' }}
                color={isSelected ? 'genieBlue' : 'explicitWhite'}
                border="none"
                borderRadius="12"
                background={isSelected ? 'explicitWhite' : 'genieBlue'}
                transition="250"
                boxShadow={{ hover: 'elevation' }}
                onClick={() => {
                  if (isSelected) {
                    removeAssetsFromBag([asset])
                  } else {
                    addAssetsToBag([asset])
                    sendAnalyticsEvent(EventName.NFT_BUY_ADDED, { ...eventProperties })
                  }
                  setSelected((x) => !x)
                }}
              >
                {isSelected ? 'Added to Bag' : 'Buy Now'}
              </Box>
            </Row>
          ) : null}
          <Row gap="32" marginBottom="20">
            <button data-active={showTraits} onClick={() => setShowTraits(true)} className={styles.tab}>
              Traits
            </button>
            <button data-active={!showTraits} onClick={() => setShowTraits(false)} className={styles.tab}>
              Details
            </button>
          </Row>
          {showTraits ? (
            <Traits collectionAddress={asset.address} traits={asset.traits ?? []} />
>>>>>>> 9fd6ab01
          ) : (
            <EmptyActivitiesContainer>
              <div>No activities yet</div>
              <Link to={`/nfts/collection/${asset.address}`}>View collection items</Link>{' '}
            </EmptyActivitiesContainer>
          )}
        </>
      </InfoContainer>
      <InfoContainer primaryHeader="Description" secondaryHeader={null}>
        <>
          <ByText>By </ByText>
          {asset?.creator && asset.creator?.address && (
            <AddressTextLink
              href={`https://etherscan.io/address/${asset.creator.address}`}
              target="_blank"
              rel="noopener noreferrer"
            >
              {shortenAddress(asset.creator.address, 2, 4)}
            </AddressTextLink>
          )}

          <DescriptionText>{collection.collectionDescription}</DescriptionText>
          <SocialsContainer>
            {collectionStats?.externalUrl && (
              <Resource name="Website" link={`https://twitter.com/${collectionStats?.externalUrl}`} />
            )}
            {collectionStats?.twitterUrl && (
              <Resource name="Twitter" link={`https://twitter.com/${collectionStats?.twitterUrl}`} />
            )}
            {collectionStats?.discordUrl && <Resource name="Discord" link={collectionStats?.discordUrl} />}
          </SocialsContainer>
        </>
      </InfoContainer>
      <InfoContainer primaryHeader="Details" secondaryHeader={null}>
        <DetailsContainer asset={asset} collection={collection} />
      </InfoContainer>
    </Column>
  )
}<|MERGE_RESOLUTION|>--- conflicted
+++ resolved
@@ -1,37 +1,18 @@
-<<<<<<< HEAD
+import { PageName } from 'analytics/constants'
+import { useTrace } from 'analytics/Trace'
 import Resource from 'components/Tokens/TokenDetails/Resource'
-import { MouseoverTooltip } from 'components/Tooltip'
+import { MouseoverTooltip } from 'components/Tooltip/index'
 import { Box } from 'nft/components/Box'
 import { reduceFilters } from 'nft/components/collection/Activity'
 import { LoadingSparkle } from 'nft/components/common/Loading/LoadingSparkle'
 import { AssetPriceDetails } from 'nft/components/details/AssetPriceDetails'
 import { Center } from 'nft/components/Flex'
 import { VerifiedIcon } from 'nft/components/icons'
+import { caption } from 'nft/css/common.css'
+import { useTimeout } from 'nft/hooks/useTimeout'
 import { ActivityFetcher } from 'nft/queries/genie/ActivityFetcher'
 import { ActivityEventResponse, ActivityEventType } from 'nft/types'
-import { CollectionInfoForAsset, GenieAsset, GenieCollection } from 'nft/types'
-=======
-import { useWeb3React } from '@web3-react/core'
-import { sendAnalyticsEvent } from 'analytics'
-import { EventName, PageName } from 'analytics/constants'
-import { useTrace } from 'analytics/Trace'
-import clsx from 'clsx'
-import { MouseoverTooltip } from 'components/Tooltip/index'
-import useENSName from 'hooks/useENSName'
-import { AnimatedBox, Box } from 'nft/components/Box'
-import { CollectionProfile } from 'nft/components/details/CollectionProfile'
-import { Details } from 'nft/components/details/Details'
-import { Traits } from 'nft/components/details/Traits'
-import { Center, Column, Row } from 'nft/components/Flex'
-import { CloseDropDownIcon, CornerDownLeftIcon, Eth2Icon, ShareIcon, SuspiciousIcon } from 'nft/components/icons'
-import { ExpandableText } from 'nft/components/layout/ExpandableText'
-import { badge, bodySmall, caption, headlineMedium, subhead } from 'nft/css/common.css'
-import { themeVars } from 'nft/css/sprinkles.css'
-import { useBag } from 'nft/hooks'
-import { useTimeout } from 'nft/hooks/useTimeout'
-import { CollectionInfoForAsset, Deprecated_SellOrder, GenieAsset, SellOrder } from 'nft/types'
-import { useUsdPrice } from 'nft/utils'
->>>>>>> 9fd6ab01
+import { CollectionInfoForAsset, GenieAsset, GenieCollection, SellOrder } from 'nft/types'
 import { shortenAddress } from 'nft/utils/address'
 import { formatEthPrice } from 'nft/utils/currency'
 import { isAudio } from 'nft/utils/isAudio'
@@ -260,13 +241,12 @@
   )
 }
 
-<<<<<<< HEAD
 const initialFilterState = {
   [ActivityEventType.Listing]: true,
   [ActivityEventType.Sale]: true,
   [ActivityEventType.Transfer]: false,
   [ActivityEventType.CancelListing]: false,
-=======
+}
 const formatter = Intl.DateTimeFormat('en-GB', { dateStyle: 'full', timeStyle: 'short' })
 
 const CountdownTimer = ({ sellOrder }: { sellOrder: Deprecated_SellOrder | SellOrder }) => {
@@ -287,7 +267,6 @@
       </Box>
     </MouseoverTooltip>
   )
->>>>>>> 9fd6ab01
 }
 
 const AssetView = ({
@@ -327,32 +306,10 @@
 
 export const AssetDetails = ({ asset, collection, collectionStats }: AssetDetailsProps) => {
   const [dominantColor] = useState<[number, number, number]>([0, 0, 0])
-<<<<<<< HEAD
+
+  const trace = useTrace({ page: PageName.NFT_DETAILS_PAGE })
 
   const { rarityProvider } = useMemo(
-=======
-  const creatorEnsName = useENSName(creatorAddress)
-  const ownerEnsName = useENSName(ownerAddress)
-  const parsed = qs.parse(search)
-  const { gridWidthOffset } = useSpring({
-    gridWidthOffset: bagExpanded ? 324 : 0,
-  })
-  const [showTraits, setShowTraits] = useState(true)
-  const [isSelected, setSelected] = useState(false)
-  const [isOwned, setIsOwned] = useState(false)
-  const { account: address, provider } = useWeb3React()
-
-  const trace = useTrace({ page: PageName.NFT_DETAILS_PAGE })
-
-  const eventProperties = {
-    collection_address: asset.address,
-    token_id: asset.tokenId,
-    token_type: asset.tokenType,
-    ...trace,
-  }
-
-  const { rarityProvider, rarityLogo } = useMemo(
->>>>>>> 9fd6ab01
     () =>
       asset.rarity
         ? {
@@ -373,7 +330,6 @@
     return MediaType.Image
   }, [asset])
 
-<<<<<<< HEAD
   const { address: contractAddress, tokenId: token_id } = asset
 
   const { data: priceData } = useQuery<ActivityEventResponse>(
@@ -408,12 +364,6 @@
   const lastSalePrice = priceData?.events[0]?.price ?? null
   const formattedPrice = lastSalePrice ? putCommas(formatEthPrice(lastSalePrice)).toString() : null
   const [activeFilters, filtersDispatch] = useReducer(reduceFilters, initialFilterState)
-=======
-  useEffect(() => {
-    if (asset.creator) setCreatorAddress(asset.creator.address ?? '')
-    if (asset.owner) setOwnerAddress(asset.owner)
-  }, [asset])
->>>>>>> 9fd6ab01
 
   const Filter = useCallback(
     function ActivityFilter({ eventType }: { eventType: ActivityEventType }) {
@@ -543,7 +493,6 @@
                   <Center>
                     <LoadingSparkle />
                   </Center>
-<<<<<<< HEAD
                 ) : null
               }
               dataLength={events?.length ?? 0}
@@ -551,198 +500,6 @@
             >
               <AssetActivity eventsData={{ events }} />
             </InfiniteScroll>
-=======
-                </MouseoverTooltip>
-              )}
-              <Row gap="12">
-                <Center
-                  as="button"
-                  padding="0"
-                  border="none"
-                  background="transparent"
-                  cursor="pointer"
-                  onClick={async () => {
-                    await navigator.clipboard.writeText(`${window.location.hostname}/#${pathname}`)
-                  }}
-                >
-                  <ShareIcon />
-                </Center>
-
-                <Center
-                  as="button"
-                  border="none"
-                  width="32"
-                  height="32"
-                  padding="0"
-                  background="transparent"
-                  cursor="pointer"
-                  onClick={() => {
-                    if (!parsed.origin || parsed.origin === 'collection') {
-                      navigate(`/nfts/collection/${asset.address}`)
-                    } else if (parsed.origin === 'profile') {
-                      navigate('/profile', undefined)
-                    } else if (parsed.origin === 'explore') {
-                      navigate(`/nfts`, undefined)
-                    } else if (parsed.origin === 'activity') {
-                      navigate(`/nfts/collection/${asset.address}/activity`, undefined)
-                    }
-                  }}
-                >
-                  {parsed.origin ? (
-                    <CornerDownLeftIcon width="28" height="28" />
-                  ) : (
-                    <CloseDropDownIcon color={themeVars.colors.textSecondary} />
-                  )}
-                </Center>
-              </Row>
-            </Row>
-            <Row as="h1" marginTop="0" marginBottom="12" gap="2" className={headlineMedium}>
-              {asset.susFlag && (
-                <Box marginTop="8">
-                  <MouseoverTooltip text={<Box fontWeight="normal">{SUSPICIOUS_TEXT}</Box>}>
-                    <SuspiciousIcon height="30" width="30" viewBox="0 0 16 17" />
-                  </MouseoverTooltip>
-                </Box>
-              )}
-
-              {asset.name || `${collection.collectionName} #${asset.tokenId}`}
-            </Row>
-            {collection.collectionDescription ? (
-              <ExpandableText>
-                <ReactMarkdown
-                  allowedTypes={['link', 'paragraph', 'strong', 'code', 'emphasis', 'text']}
-                  source={collection.collectionDescription}
-                />
-              </ExpandableText>
-            ) : null}
-            <Row
-              justifyContent={{
-                sm: 'space-between',
-              }}
-              gap={{
-                sm: 'unset',
-              }}
-              marginBottom="36"
-            >
-              {ownerAddress.length > 0 && (
-                <a
-                  target="_blank"
-                  rel="noreferrer"
-                  href={`https://etherscan.io/address/${asset.owner}`}
-                  style={{ textDecoration: 'none' }}
-                >
-                  <CollectionProfile
-                    label="Owner"
-                    avatarUrl=""
-                    name={ownerEnsName.ENSName ?? shortenAddress(ownerAddress, 0, 4)}
-                  />
-                </a>
-              )}
-
-              <Link to={`/nfts/collection/${asset.address}`} style={{ textDecoration: 'none' }}>
-                <CollectionProfile
-                  label="Collection"
-                  avatarUrl={collection.collectionImageUrl}
-                  name={collection.collectionName}
-                  isVerified={collection.isVerified}
-                />
-              </Link>
-
-              {creatorAddress ? (
-                <a
-                  target="_blank"
-                  rel="noreferrer"
-                  href={`https://etherscan.io/address/${creatorAddress}`}
-                  style={{ textDecoration: 'none' }}
-                >
-                  <CollectionProfile
-                    label="Creator"
-                    avatarUrl={asset.creator.profile_img_url}
-                    name={creatorEnsName.ENSName ?? shortenAddress(creatorAddress, 0, 4)}
-                    isVerified
-                    className={styles.creator}
-                  />
-                </a>
-              ) : null}
-            </Row>
-          </Column>
-
-          {asset.priceInfo && asset.sellorders && !isOwned ? (
-            <Row
-              marginTop="8"
-              marginBottom="40"
-              justifyContent="space-between"
-              borderRadius="12"
-              paddingTop="16"
-              paddingBottom="16"
-              paddingLeft="16"
-              paddingRight="24"
-              background="accentActiveSoft"
-            >
-              <Column justifyContent="flex-start" gap="8">
-                <Row gap="12" as="a" target="_blank" rel="norefferer">
-                  <a href={asset.sellorders[0].marketplaceUrl} rel="noreferrer" target="_blank">
-                    <img
-                      className={styles.marketplace}
-                      src={`/nft/svgs/marketplaces/${asset.sellorders[0].marketplace.toLowerCase()}.svg`}
-                      height={16}
-                      width={16}
-                      alt="Markeplace"
-                    />
-                  </a>
-                  <Row as="span" className={subhead} color="textPrimary">
-                    {formatEthPrice(asset.priceInfo.ETHPrice)} <Eth2Icon />
-                  </Row>
-                  {USDPrice && (
-                    <Box as="span" color="textSecondary" className={bodySmall}>
-                      ${toSignificant(USDPrice)}
-                    </Box>
-                  )}
-                </Row>
-                {(asset.sellorders?.[0] as Deprecated_SellOrder).orderClosingDate ||
-                (asset.sellorders?.[0] as SellOrder).endAt ? (
-                  <CountdownTimer sellOrder={asset.sellorders[0]} />
-                ) : null}
-              </Column>
-              <Box
-                as="button"
-                paddingTop="14"
-                paddingBottom="14"
-                fontWeight="medium"
-                textAlign="center"
-                fontSize="14"
-                style={{ width: '244px' }}
-                color={isSelected ? 'genieBlue' : 'explicitWhite'}
-                border="none"
-                borderRadius="12"
-                background={isSelected ? 'explicitWhite' : 'genieBlue'}
-                transition="250"
-                boxShadow={{ hover: 'elevation' }}
-                onClick={() => {
-                  if (isSelected) {
-                    removeAssetsFromBag([asset])
-                  } else {
-                    addAssetsToBag([asset])
-                    sendAnalyticsEvent(EventName.NFT_BUY_ADDED, { ...eventProperties })
-                  }
-                  setSelected((x) => !x)
-                }}
-              >
-                {isSelected ? 'Added to Bag' : 'Buy Now'}
-              </Box>
-            </Row>
-          ) : null}
-          <Row gap="32" marginBottom="20">
-            <button data-active={showTraits} onClick={() => setShowTraits(true)} className={styles.tab}>
-              Traits
-            </button>
-            <button data-active={!showTraits} onClick={() => setShowTraits(false)} className={styles.tab}>
-              Details
-            </button>
-          </Row>
-          {showTraits ? (
-            <Traits collectionAddress={asset.address} traits={asset.traits ?? []} />
->>>>>>> 9fd6ab01
           ) : (
             <EmptyActivitiesContainer>
               <div>No activities yet</div>
