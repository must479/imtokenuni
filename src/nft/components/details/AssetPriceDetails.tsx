import { useWeb3React } from '@web3-react/core'
<<<<<<< HEAD
import useCopyClipboard from 'hooks/useCopyClipboard'
=======
import { sendAnalyticsEvent } from 'analytics'
import { EventName, PageName } from 'analytics/constants'
import { useTrace } from 'analytics/Trace'
>>>>>>> 9fd6ab01
import { CancelListingIcon, MinusIcon, PlusIcon } from 'nft/components/icons'
import { useBag } from 'nft/hooks'
import { CollectionInfoForAsset, Deprecated_SellOrder, GenieAsset, SellOrder, TokenType } from 'nft/types'
import { ethNumberStandardFormatter, formatEthPrice, getMarketplaceIcon, timeLeft, useUsdPrice } from 'nft/utils'
import { shortenAddress } from 'nft/utils/address'
import { useMemo } from 'react'
import { Upload } from 'react-feather'
import { useNavigate } from 'react-router-dom'
import styled, { css, useTheme } from 'styled-components/macro'
import { ThemedText } from 'theme'

interface AssetPriceDetailsProps {
  asset: GenieAsset
  collection: CollectionInfoForAsset
}

const hoverState = css`
  :hover::after {
    border-radius: 12px;
    content: '';
    position: absolute;
    top: 0;
    left: 0;
    width: 100%;
    height: 100%;
    background: ${({ theme }) => theme.stateOverlayHover};
    z-index: 0;
  }

  :active::after {
    border-radius: 12px;
    content: '';
    position: absolute;
    top: 0;
    left: 0;
    width: 100%;
    height: 100%;
    background: ${({ theme }) => theme.stateOverlayPressed};
    z-index: 0;
  }
`

const Container = styled.div`
  width: 100%;

  @media (min-width: 960px) {
    position: fixed;
    width: 360px;
    margin-top: -6px;
  }
`

const BestPriceContainer = styled.div`
  display: flex;
  flex-direction: column;
  gap: 8px;
  padding: 12px;
  background-color: ${({ theme }) => theme.backgroundSurface};
  border: 1px solid ${({ theme }) => theme.backgroundOutline};
  border-radius: 16px;
`

const HeaderRow = styled.div`
  display: flex;
  justify-content: space-between;
`

const PriceRow = styled.div`
  display: flex;
  gap: 12px;
  align-items: flex-end;
`

const MarketplaceIcon = styled.img`
  width: 20px;
  height: 20px;
  border-radius: 4px;
  margin-top: auto;
  margin-bottom: auto;
`

const BuyNowButton = styled.div<{ assetInBag: boolean; margin: boolean; useAccentColor: boolean }>`
  width: 100%;
  background-color: ${({ theme, assetInBag, useAccentColor }) =>
    assetInBag ? theme.accentFailure : useAccentColor ? theme.accentAction : theme.backgroundInteractive};
  border-radius: 12px;
  padding: 10px 12px;
  margin-top: ${({ margin }) => (margin ? '12px' : '0px')};
  text-align: center;
  cursor: pointer;

  ${hoverState}
`

const BuyNowButtonContainer = styled.div`
  position: relative;
`

const Erc1155BuyNowButton = styled.div`
  display: grid;
  grid-template-columns: 1fr 1fr 1fr;
  width: 100%;
  background-color: ${({ theme }) => theme.backgroundSurface};
  border: ${({ theme }) => `1px solid ${theme.backgroundOutline}`};
  border-radius: 12px;
  margin-top: 12px;
  text-align: center;
  cursor: pointer;
  justify-content: space-between;
  overflow-x: hidden;
`
const Tertiary = styled(ThemedText.BodySecondary)`
  color: ${({ theme }) => theme.textTertiary};
`

const Erc1155BuyNowText = styled.div`
  display: flex;
  width: 100%;
  padding: 10px 12px;
  justify-content: center;
  cursor: default;
`

const Erc1155ChangeButton = styled(Erc1155BuyNowText)<{ remove: boolean }>`
  background-color: ${({ theme, remove }) => (remove ? theme.accentFailureSoft : theme.accentActionSoft)};
  color: ${({ theme, remove }) => (remove ? theme.accentFailure : theme.accentAction)};
  cursor: pointer;

  ${hoverState}

  &:hover::after {
    border-radius: 0px;
  }
`

const UploadLink = styled.a`
  color: ${({ theme }) => theme.textSecondary};
  cursor: pointer;

  &:hover {
    opacity: ${({ theme }) => theme.opacity.hover};
  }

  &:active {
    opacity: ${({ theme }) => theme.opacity.click};
  }

  transition: ${({
    theme: {
      transition: { duration, timing },
    },
  }) => `opacity ${duration.medium} ${timing.ease}`};
`

const NotForSaleContainer = styled.div`
  display: flex;
  flex-direction: column;
  gap: 12px;
  padding: 48px 18px;
  width: 100%;
  display: flex;
  justify-content: center;
  align-items: center;
`

const DiscoveryContainer = styled.div`
  display: flex;
  flex-direction: column;
  align-items: center;
`

const OwnerText = styled.a`
  font-size: 14px;
  line-height: 20px;
  color: ${({ theme }) => theme.textSecondary};
  text-decoration: none;

  &:hover {
    opacity: ${({ theme }) => theme.opacity.hover};
  }

  &:active {
    opacity: ${({ theme }) => theme.opacity.click};
  }

  transition: ${({
    theme: {
      transition: { duration, timing },
    },
  }) => `opacity ${duration.medium} ${timing.ease}`};
`

const OwnerInformationContainer = styled.div`
  color: ${({ theme }) => theme.textSecondary};
  display: flex;
  justify-content: space-between;
  padding: 0 8px;
  margin-bottom: 20px;
`

export const OwnerContainer = ({ asset }: { asset: GenieAsset }) => {
  const listing = asset.sellorders && asset.sellorders.length > 0 ? asset.sellorders[0] : undefined
  const expirationDate = listing
    ? new Date((listing as Deprecated_SellOrder).orderClosingDate ?? (listing as SellOrder).endAt)
    : undefined
  const USDPrice = useUsdPrice(asset)

  const navigate = useNavigate()

  return (
    <Container>
      <BestPriceContainer>
        <HeaderRow>
          <ThemedText.SubHeader fontWeight={500} lineHeight={'24px'}>
            {listing ? 'Your Price' : 'List for Sale'}
          </ThemedText.SubHeader>
          {listing && <MarketplaceIcon alt={listing.marketplace} src={getMarketplaceIcon(listing.marketplace)} />}
        </HeaderRow>
        <PriceRow>
          {listing ? (
            <>
              <ThemedText.MediumHeader fontSize={'28px'} lineHeight={'36px'}>
                {formatEthPrice(asset.priceInfo.ETHPrice)}
              </ThemedText.MediumHeader>
              {USDPrice && (
                <ThemedText.BodySecondary lineHeight={'24px'}>
                  {ethNumberStandardFormatter(USDPrice, true, true)}
                </ThemedText.BodySecondary>
              )}
            </>
          ) : (
            <ThemedText.BodySecondary fontSize="14px" lineHeight={'20px'}>
              Get the best price for your NFT by selling with Uniswap.
            </ThemedText.BodySecondary>
          )}
        </PriceRow>
        {expirationDate && (
          <ThemedText.BodySecondary fontSize={'14px'}>Sale ends: {timeLeft(expirationDate)}</ThemedText.BodySecondary>
        )}
        {!listing ? (
          <BuyNowButton assetInBag={false} margin={true} useAccentColor={true} onClick={() => navigate('/profile')}>
            <ThemedText.SubHeader lineHeight={'20px'}>List</ThemedText.SubHeader>
          </BuyNowButton>
        ) : (
          <>
            <BuyNowButton assetInBag={false} margin={true} useAccentColor={false} onClick={() => navigate('/profile')}>
              <ThemedText.SubHeader lineHeight={'20px'}>Adjust listing</ThemedText.SubHeader>
            </BuyNowButton>
            <BuyNowButton assetInBag={true} margin={false} useAccentColor={false} onClick={() => navigate('/profile')}>
              <ThemedText.SubHeader lineHeight={'20px'}>Cancel listing</ThemedText.SubHeader>
            </BuyNowButton>
          </>
        )}
      </BestPriceContainer>
    </Container>
  )
}

export const NotForSale = ({ collection }: { collection: CollectionInfoForAsset }) => {
  const theme = useTheme()

  return (
    <BestPriceContainer>
      <NotForSaleContainer>
        <CancelListingIcon width="79px" height="79px" color={theme.textTertiary} />
        <ThemedText.SubHeader fontWeight={500} lineHeight="24px">
          Not for sale
        </ThemedText.SubHeader>
        <DiscoveryContainer>
          <ThemedText.BodySecondary fontSize="14px" lineHeight="20px">
            Discover similar NFTs for sale in
          </ThemedText.BodySecondary>
          <ThemedText.Link lineHeight="20px">{collection.collectionName}</ThemedText.Link>
        </DiscoveryContainer>
      </NotForSaleContainer>
    </BestPriceContainer>
  )
}

const SubHeader = styled(ThemedText.SubHeader)`
  color: ${({ theme }) => theme.textPrimary};
`

export const AssetPriceDetails = ({ asset, collection }: AssetPriceDetailsProps) => {
  const { account } = useWeb3React()
  const cheapestOrder = asset.sellorders && asset.sellorders.length > 0 ? asset.sellorders[0] : undefined
<<<<<<< HEAD
  const expirationDate =
    cheapestOrder && cheapestOrder?.orderClosingDate ? new Date(cheapestOrder.orderClosingDate) : undefined
=======
  const expirationDate = cheapestOrder
    ? new Date((cheapestOrder as Deprecated_SellOrder).orderClosingDate ?? (cheapestOrder as SellOrder).endAt)
    : undefined
>>>>>>> 9fd6ab01
  const itemsInBag = useBag((s) => s.itemsInBag)
  const addAssetsToBag = useBag((s) => s.addAssetsToBag)
  const removeAssetsFromBag = useBag((s) => s.removeAssetsFromBag)
  const toggleBag = useBag((s) => s.toggleBag)
  const bagExpanded = useBag((s) => s.bagExpanded)

  const USDPrice = useUsdPrice(asset)
  const isErc1555 = asset.tokenType === TokenType.ERC1155
  const [, setCopied] = useCopyClipboard()

  const trace = useTrace({ page: PageName.NFT_DETAILS_PAGE })
  const eventProperties = {
    collection_address: asset.address,
    token_id: asset.tokenId,
    token_type: asset.tokenType,
    ...trace,
  }

  const { quantity, assetInBag } = useMemo(() => {
    return {
      quantity: itemsInBag.filter(
        (x) => x.asset.tokenType === 'ERC1155' && x.asset.tokenId === asset.tokenId && x.asset.address === asset.address
      ).length,
      assetInBag: itemsInBag.some(
        (item) => asset.tokenId === item.asset.tokenId && asset.address === item.asset.address
      ),
    }
  }, [asset, itemsInBag])

  const isOwner = asset.owner ? account?.toLowerCase() === asset.owner?.address?.toLowerCase() : false

  if (isOwner) {
    return <OwnerContainer asset={asset} />
  }

  return (
    <Container>
      <OwnerInformationContainer>
        <OwnerText
          target="_blank"
          href={`https://etherscan.io/address/${asset.owner.address}`}
          rel="noopener noreferrer"
        >
          Seller:{' '}
          {asset.tokenType === 'ERC1155' ? (
            ''
          ) : (
            <span>{isOwner ? 'you' : asset.owner.address && shortenAddress(asset.owner.address, 2, 4)}</span>
          )}
        </OwnerText>
        <UploadLink
          onClick={() => {
            setCopied(window.location.href)
          }}
          target="_blank"
        >
          <Upload size={20} strokeWidth={2} />
        </UploadLink>
      </OwnerInformationContainer>

      {cheapestOrder && asset.priceInfo ? (
        <BestPriceContainer>
          <HeaderRow>
            <ThemedText.SubHeader fontWeight={500} lineHeight={'24px'}>
              Best Price
            </ThemedText.SubHeader>
            <MarketplaceIcon alt={cheapestOrder.marketplace} src={getMarketplaceIcon(cheapestOrder.marketplace)} />
          </HeaderRow>
          <PriceRow>
            <ThemedText.MediumHeader fontSize={'28px'} lineHeight={'36px'}>
              {formatEthPrice(asset.priceInfo.ETHPrice)} ETH
            </ThemedText.MediumHeader>
            {USDPrice && (
              <ThemedText.BodySecondary lineHeight={'24px'}>
                {ethNumberStandardFormatter(USDPrice, true, true)}
              </ThemedText.BodySecondary>
            )}
          </PriceRow>
<<<<<<< HEAD
          {expirationDate && <Tertiary fontSize={'14px'}>Sale ends: {timeLeft(expirationDate)}</Tertiary>}
          <div style={{ position: 'relative' }}>
            {!isErc1555 || !assetInBag ? (
              <BuyNowButtonContainer>
                <BuyNowButton
                  assetInBag={assetInBag}
                  margin={true}
                  useAccentColor={true}
                  onClick={() => {
                    assetInBag ? removeAssetsFromBag([asset]) : addAssetsToBag([asset])
                    if (!assetInBag && !isErc1555 && !bagExpanded) {
                      toggleBag()
                    }
                  }}
                >
                  <SubHeader lineHeight={'20px'}>
                    <span>{assetInBag ? 'Remove' : 'Buy Now'}</span>
                  </SubHeader>
                </BuyNowButton>
              </BuyNowButtonContainer>
            ) : (
              <Erc1155BuyNowButton>
                <BuyNowButtonContainer>
                  <Erc1155ChangeButton remove={true} onClick={() => removeAssetsFromBag([asset])}>
                    <MinusIcon width="20px" height="20px" />
                  </Erc1155ChangeButton>
                </BuyNowButtonContainer>

                <BuyNowButtonContainer>
                  <Erc1155BuyNowText>
                    <ThemedText.SubHeader lineHeight={'20px'}>{quantity}</ThemedText.SubHeader>
                  </Erc1155BuyNowText>
                </BuyNowButtonContainer>

                <BuyNowButtonContainer>
                  <Erc1155ChangeButton remove={false} onClick={() => addAssetsToBag([asset])}>
                    <PlusIcon width="20px" height="20px" />
                  </Erc1155ChangeButton>
                </BuyNowButtonContainer>
              </Erc1155BuyNowButton>
            )}
          </div>
=======
          {expirationDate && (
            <ThemedText.BodySecondary fontSize={'14px'}>Sale ends: {timeLeft(expirationDate)}</ThemedText.BodySecondary>
          )}
          {!isErc1555 || !assetInBag ? (
            <BuyNowButton
              assetInBag={assetInBag}
              margin={true}
              useAccentColor={true}
              onClick={() => {
                assetInBag ? removeAssetsFromBag([asset]) : addAssetsToBag([asset])
                !assetInBag && sendAnalyticsEvent(EventName.NFT_BUY_ADDED, { ...eventProperties })
              }}
            >
              <ThemedText.SubHeader lineHeight={'20px'}>{assetInBag ? 'Remove' : 'Buy Now'}</ThemedText.SubHeader>
            </BuyNowButton>
          ) : (
            <Erc1155BuyNowButton>
              <Erc1155ChangeButton remove={true} onClick={() => removeAssetsFromBag([asset])}>
                <MinusIcon width="20px" height="20px" />
              </Erc1155ChangeButton>
              <Erc1155BuyNowText>
                <ThemedText.SubHeader lineHeight={'20px'}>{quantity}</ThemedText.SubHeader>
              </Erc1155BuyNowText>
              <Erc1155ChangeButton remove={false} onClick={() => addAssetsToBag([asset])}>
                <PlusIcon width="20px" height="20px" />
              </Erc1155ChangeButton>
            </Erc1155BuyNowButton>
          )}
>>>>>>> 9fd6ab01
        </BestPriceContainer>
      ) : (
        <NotForSale collection={collection} />
      )}
    </Container>
  )
}<|MERGE_RESOLUTION|>--- conflicted
+++ resolved
@@ -1,14 +1,10 @@
 import { useWeb3React } from '@web3-react/core'
-<<<<<<< HEAD
+import { PageName } from 'analytics/constants'
+import { useTrace } from 'analytics/Trace'
 import useCopyClipboard from 'hooks/useCopyClipboard'
-=======
-import { sendAnalyticsEvent } from 'analytics'
-import { EventName, PageName } from 'analytics/constants'
-import { useTrace } from 'analytics/Trace'
->>>>>>> 9fd6ab01
 import { CancelListingIcon, MinusIcon, PlusIcon } from 'nft/components/icons'
 import { useBag } from 'nft/hooks'
-import { CollectionInfoForAsset, Deprecated_SellOrder, GenieAsset, SellOrder, TokenType } from 'nft/types'
+import { CollectionInfoForAsset, GenieAsset, SellOrder, TokenType } from 'nft/types'
 import { ethNumberStandardFormatter, formatEthPrice, getMarketplaceIcon, timeLeft, useUsdPrice } from 'nft/utils'
 import { shortenAddress } from 'nft/utils/address'
 import { useMemo } from 'react'
@@ -292,14 +288,9 @@
 export const AssetPriceDetails = ({ asset, collection }: AssetPriceDetailsProps) => {
   const { account } = useWeb3React()
   const cheapestOrder = asset.sellorders && asset.sellorders.length > 0 ? asset.sellorders[0] : undefined
-<<<<<<< HEAD
   const expirationDate =
     cheapestOrder && cheapestOrder?.orderClosingDate ? new Date(cheapestOrder.orderClosingDate) : undefined
-=======
-  const expirationDate = cheapestOrder
-    ? new Date((cheapestOrder as Deprecated_SellOrder).orderClosingDate ?? (cheapestOrder as SellOrder).endAt)
-    : undefined
->>>>>>> 9fd6ab01
+
   const itemsInBag = useBag((s) => s.itemsInBag)
   const addAssetsToBag = useBag((s) => s.addAssetsToBag)
   const removeAssetsFromBag = useBag((s) => s.removeAssetsFromBag)
@@ -378,9 +369,8 @@
               </ThemedText.BodySecondary>
             )}
           </PriceRow>
-<<<<<<< HEAD
           {expirationDate && <Tertiary fontSize={'14px'}>Sale ends: {timeLeft(expirationDate)}</Tertiary>}
-          <div style={{ position: 'relative' }}>
+          <div>
             {!isErc1555 || !assetInBag ? (
               <BuyNowButtonContainer>
                 <BuyNowButton
@@ -421,36 +411,6 @@
               </Erc1155BuyNowButton>
             )}
           </div>
-=======
-          {expirationDate && (
-            <ThemedText.BodySecondary fontSize={'14px'}>Sale ends: {timeLeft(expirationDate)}</ThemedText.BodySecondary>
-          )}
-          {!isErc1555 || !assetInBag ? (
-            <BuyNowButton
-              assetInBag={assetInBag}
-              margin={true}
-              useAccentColor={true}
-              onClick={() => {
-                assetInBag ? removeAssetsFromBag([asset]) : addAssetsToBag([asset])
-                !assetInBag && sendAnalyticsEvent(EventName.NFT_BUY_ADDED, { ...eventProperties })
-              }}
-            >
-              <ThemedText.SubHeader lineHeight={'20px'}>{assetInBag ? 'Remove' : 'Buy Now'}</ThemedText.SubHeader>
-            </BuyNowButton>
-          ) : (
-            <Erc1155BuyNowButton>
-              <Erc1155ChangeButton remove={true} onClick={() => removeAssetsFromBag([asset])}>
-                <MinusIcon width="20px" height="20px" />
-              </Erc1155ChangeButton>
-              <Erc1155BuyNowText>
-                <ThemedText.SubHeader lineHeight={'20px'}>{quantity}</ThemedText.SubHeader>
-              </Erc1155BuyNowText>
-              <Erc1155ChangeButton remove={false} onClick={() => addAssetsToBag([asset])}>
-                <PlusIcon width="20px" height="20px" />
-              </Erc1155ChangeButton>
-            </Erc1155BuyNowButton>
-          )}
->>>>>>> 9fd6ab01
         </BestPriceContainer>
       ) : (
         <NotForSale collection={collection} />
