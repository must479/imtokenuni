import { useWeb3React } from '@web3-react/core'
import { CancelListingIcon, MinusIcon, PlusIcon } from 'nft/components/icons'
import { useBag } from 'nft/hooks'
import { CollectionInfoForAsset, GenieAsset, TokenType } from 'nft/types'
import { ethNumberStandardFormatter, formatEthPrice, getMarketplaceIcon, timeLeft, useUsdPrice } from 'nft/utils'
import { useMemo } from 'react'
import { useNavigate } from 'react-router-dom'
import styled, { useTheme } from 'styled-components/macro'
import { ThemedText } from 'theme'

interface AssetPriceDetailsProps {
  asset: GenieAsset
  collection: CollectionInfoForAsset
}

const Container = styled.div`
  margin-left: 86px;
`

const BestPriceContainer = styled.div`
  display: flex;
  flex-direction: column;
  gap: 8px;
  padding: 12px;
  background-color: ${({ theme }) => theme.backgroundSurface};
  border: 1px solid ${({ theme }) => theme.backgroundOutline};
  border-radius: 16px;
  width: 320px;
`

const HeaderRow = styled.div`
  display: flex;
  justify-content: space-between;
`

const PriceRow = styled.div`
  display: flex;
  gap: 12px;
  align-items: flex-end;
`

const MarketplaceIcon = styled.img`
  width: 20px;
  height: 20px;
  border-radius: 4px;
  margin-top: auto;
  margin-bottom: auto;
`

const BuyNowButton = styled.div<{ assetInBag: boolean; margin: boolean; useAccentColor: boolean }>`
  width: 100%;
  background-color: ${({ theme, assetInBag, useAccentColor }) =>
    assetInBag ? theme.accentFailure : useAccentColor ? theme.accentAction : theme.backgroundInteractive};
  border-radius: 12px;
  padding: 10px 12px;
  margin-top: ${({ margin }) => (margin ? '12px' : '0px')};
  text-align: center;
  cursor: pointer;
`

const Erc1155BuyNowButton = styled.div`
  display: flex;
  flex-direction: row;
  width: 100%;
  background-color: ${({ theme }) => theme.backgroundSurface};
  border: ${({ theme }) => `1px solid ${theme.backgroundOutline}`};
  border-radius: 12px;
  margin-top: 12px;
  text-align: center;
  cursor: pointer;
  justify-content: space-between;
  overflow-x: hidden;
`

const Erc1155BuyNowText = styled.div`
  display: flex;
  width: 100%;
  padding: 10px 12px;
  justify-content: center;
  cursor: default;
`

const Erc1155ChangeButton = styled(Erc1155BuyNowText)<{ remove: boolean }>`
  background-color: ${({ theme, remove }) => (remove ? theme.accentFailureSoft : theme.accentActionSoft)};
  color: ${({ theme, remove }) => (remove ? theme.accentFailure : theme.accentAction)};
  cursor: pointer;

  :hover {
    background-color: ${({ theme, remove }) => (remove ? theme.accentFailure : theme.accentAction)};
    color: ${({ theme }) => theme.textPrimary};
  }
`

const NotForSaleContainer = styled.div`
  display: flex;
  flex-direction: column;
  gap: 12px;
  padding: 48px 18px;
  width: 100%;
  display: flex;
  justify-content: center;
  align-items: center;
`

const DiscoveryContainer = styled.div`
  display: flex;
  flex-direction: column;
  align-items: center;
`

export const OwnerContainer = ({ asset }: { asset: GenieAsset }) => {
  const listing = asset.sellorders && asset.sellorders.length > 0 ? asset.sellorders[0] : undefined
  const expirationDate = listing ? new Date(listing.orderClosingDate) : undefined
  const USDPrice = useUsdPrice(asset)

  const navigate = useNavigate()

  return (
    <Container>
      <BestPriceContainer>
        <HeaderRow>
          <ThemedText.SubHeader fontWeight={500} lineHeight={'24px'}>
            {listing ? 'Your Price' : 'List for Sale'}
          </ThemedText.SubHeader>
          {listing && <MarketplaceIcon alt={listing.marketplace} src={getMarketplaceIcon(listing.marketplace)} />}
        </HeaderRow>
        <PriceRow>
          {listing ? (
            <>
              <ThemedText.MediumHeader fontSize={'28px'} lineHeight={'36px'}>
                {formatEthPrice(asset.priceInfo.ETHPrice)}
              </ThemedText.MediumHeader>
              {USDPrice && (
                <ThemedText.BodySecondary lineHeight={'24px'}>
                  {ethNumberStandardFormatter(USDPrice, true, true)}
                </ThemedText.BodySecondary>
              )}
            </>
          ) : (
            <ThemedText.BodySecondary fontSize="14px" lineHeight={'20px'}>
              Get the best price for your NFT by selling with Uniswap.
            </ThemedText.BodySecondary>
          )}
        </PriceRow>
        {expirationDate && (
          <ThemedText.BodySecondary fontSize={'14px'}>Sale ends: {timeLeft(expirationDate)}</ThemedText.BodySecondary>
        )}
        {!listing ? (
          <BuyNowButton assetInBag={false} margin={true} useAccentColor={true} onClick={() => navigate('/profile')}>
            <ThemedText.SubHeader lineHeight={'20px'}>List</ThemedText.SubHeader>
          </BuyNowButton>
        ) : (
          <>
            <BuyNowButton assetInBag={false} margin={true} useAccentColor={false} onClick={() => navigate('/profile')}>
              <ThemedText.SubHeader lineHeight={'20px'}>Adjust listing</ThemedText.SubHeader>
            </BuyNowButton>
            <BuyNowButton assetInBag={true} margin={false} useAccentColor={false} onClick={() => navigate('/profile')}>
              <ThemedText.SubHeader lineHeight={'20px'}>Cancel listing</ThemedText.SubHeader>
            </BuyNowButton>
          </>
        )}
      </BestPriceContainer>
    </Container>
  )
}

export const NotForSale = ({ collection }: { collection: CollectionInfoForAsset }) => {
  const theme = useTheme()

  return (
    <BestPriceContainer>
      <NotForSaleContainer>
        <CancelListingIcon width="79px" height="79px" color={theme.textTertiary} />
        <ThemedText.SubHeader fontWeight={500} lineHeight="24px">
          Not for sale
        </ThemedText.SubHeader>
        <DiscoveryContainer>
          <ThemedText.BodySecondary fontSize="14px" lineHeight="20px">
            Discover similar NFTs for sale in
          </ThemedText.BodySecondary>
          <ThemedText.Link lineHeight="20px">{collection.collectionName}</ThemedText.Link>
        </DiscoveryContainer>
      </NotForSaleContainer>
    </BestPriceContainer>
  )
}

export const AssetPriceDetails = ({ asset, collection }: AssetPriceDetailsProps) => {
  const { account } = useWeb3React()
  const cheapestOrder = asset.sellorders && asset.sellorders.length > 0 ? asset.sellorders[0] : undefined
  const expirationDate = cheapestOrder ? new Date(cheapestOrder.orderClosingDate) : undefined
  const itemsInBag = useBag((s) => s.itemsInBag)
<<<<<<< HEAD
  const addAssetToBag = useBag((s) => s.addAssetToBag)
  const removeAssetFromBag = useBag((s) => s.removeAssetFromBag)

  const USDPrice = useUsdPrice(asset)
=======
  const addAssetsToBag = useBag((s) => s.addAssetsToBag)
  const removeAssetsFromBag = useBag((s) => s.removeAssetsFromBag)
>>>>>>> 83bc6db7
  const isErc1555 = asset.tokenType === TokenType.ERC1155

  const { quantity, assetInBag } = useMemo(() => {
    return {
      quantity: itemsInBag.filter(
        (x) => x.asset.tokenType === 'ERC1155' && x.asset.tokenId === asset.tokenId && x.asset.address === asset.address
      ).length,
      assetInBag: itemsInBag.some(
        (item) => asset.tokenId === item.asset.tokenId && asset.address === item.asset.address
      ),
    }
  }, [asset, itemsInBag])

  const isOwner =
    asset.owner && typeof asset.owner === 'string' ? account?.toLowerCase() === asset.owner.toLowerCase() : false

  if (isOwner) {
    return <OwnerContainer asset={asset} />
  }

  return (
    <Container>
      {cheapestOrder && asset.priceInfo ? (
        <BestPriceContainer>
          <HeaderRow>
            <ThemedText.SubHeader fontWeight={500} lineHeight={'24px'}>
              Best Price
            </ThemedText.SubHeader>
            <MarketplaceIcon alt={cheapestOrder.marketplace} src={getMarketplaceIcon(cheapestOrder.marketplace)} />
          </HeaderRow>
          <PriceRow>
            <ThemedText.MediumHeader fontSize={'28px'} lineHeight={'36px'}>
              {formatEthPrice(asset.priceInfo.ETHPrice)}
            </ThemedText.MediumHeader>
            {USDPrice && (
              <ThemedText.BodySecondary lineHeight={'24px'}>
                {ethNumberStandardFormatter(USDPrice, true, true)}
              </ThemedText.BodySecondary>
            )}
          </PriceRow>
          {expirationDate && (
            <ThemedText.BodySecondary fontSize={'14px'}>Sale ends: {timeLeft(expirationDate)}</ThemedText.BodySecondary>
          )}
          {!isErc1555 || !assetInBag ? (
            <BuyNowButton
              assetInBag={assetInBag}
              margin={true}
              useAccentColor={true}
              onClick={() => (assetInBag ? removeAssetsFromBag([asset]) : addAssetsToBag([asset]))}
            >
              <ThemedText.SubHeader lineHeight={'20px'}>{assetInBag ? 'Remove' : 'Buy Now'}</ThemedText.SubHeader>
            </BuyNowButton>
          ) : (
            <Erc1155BuyNowButton>
              <Erc1155ChangeButton remove={true} onClick={() => removeAssetsFromBag([asset])}>
                <MinusIcon width="20px" height="20px" />
              </Erc1155ChangeButton>
              <Erc1155BuyNowText>
                <ThemedText.SubHeader lineHeight={'20px'}>{quantity}</ThemedText.SubHeader>
              </Erc1155BuyNowText>
              <Erc1155ChangeButton remove={false} onClick={() => addAssetsToBag([asset])}>
                <PlusIcon width="20px" height="20px" />
              </Erc1155ChangeButton>
            </Erc1155BuyNowButton>
          )}
        </BestPriceContainer>
      ) : (
        <NotForSale collection={collection} />
      )}
    </Container>
  )
}<|MERGE_RESOLUTION|>--- conflicted
+++ resolved
@@ -190,15 +190,10 @@
   const cheapestOrder = asset.sellorders && asset.sellorders.length > 0 ? asset.sellorders[0] : undefined
   const expirationDate = cheapestOrder ? new Date(cheapestOrder.orderClosingDate) : undefined
   const itemsInBag = useBag((s) => s.itemsInBag)
-<<<<<<< HEAD
-  const addAssetToBag = useBag((s) => s.addAssetToBag)
-  const removeAssetFromBag = useBag((s) => s.removeAssetFromBag)
-
-  const USDPrice = useUsdPrice(asset)
-=======
   const addAssetsToBag = useBag((s) => s.addAssetsToBag)
   const removeAssetsFromBag = useBag((s) => s.removeAssetsFromBag)
->>>>>>> 83bc6db7
+
+  const USDPrice = useUsdPrice(asset)
   const isErc1555 = asset.tokenType === TokenType.ERC1155
 
   const { quantity, assetInBag } = useMemo(() => {
