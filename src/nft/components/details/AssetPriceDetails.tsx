import { useWeb3React } from '@web3-react/core'
import { CancelListingIcon, MinusIcon, PlusIcon } from 'nft/components/icons'
import { useBag } from 'nft/hooks'
import { CollectionInfoForAsset, GenieAsset, TokenType } from 'nft/types'
<<<<<<< HEAD
import { ethNumberStandardFormatter, formatEthPrice, getMarketplaceIcon, timeLeft } from 'nft/utils'
import { useCallback, useMemo } from 'react'
=======
import { ethNumberStandardFormatter, formatEthPrice, getMarketplaceIcon, timeLeft, useUsdPrice } from 'nft/utils'
import { useMemo } from 'react'
>>>>>>> d290adb0
import { useNavigate } from 'react-router-dom'
import { Upload } from 'react-feather'
import styled, { useTheme } from 'styled-components/macro'
import { ThemedText } from 'theme'
import { shortenAddress } from 'nft/utils/address'
import useCopyClipboard from 'hooks/useCopyClipboard'

interface AssetPriceDetailsProps {
  asset: GenieAsset
  collection: CollectionInfoForAsset
}

const Container = styled.div`
  width: 100%;
  min-width: 360px;
`

const BestPriceContainer = styled.div`
  display: flex;
  flex-direction: column;
  gap: 8px;
  padding: 12px;
  background-color: ${({ theme }) => theme.backgroundSurface};
  border: 1px solid ${({ theme }) => theme.backgroundOutline};
  border-radius: 16px;
`

const HeaderRow = styled.div`
  display: flex;
  justify-content: space-between;
`

const PriceRow = styled.div`
  display: flex;
  gap: 12px;
  align-items: flex-end;
`

const MarketplaceIcon = styled.img`
  width: 20px;
  height: 20px;
  border-radius: 4px;
  margin-top: auto;
  margin-bottom: auto;
`

const BuyNowButton = styled.div<{ assetInBag: boolean; margin: boolean; useAccentColor: boolean }>`
  width: 100%;

  background-color: ${({ theme, assetInBag, useAccentColor }) =>
    assetInBag ? theme.accentFailure : useAccentColor ? theme.accentAction : theme.backgroundInteractive};
  border-radius: 12px;
  padding: 10px 12px;
  margin-top: ${({ margin }) => (margin ? '12px' : '0px')};
  text-align: center;
  cursor: pointer;

  &:hover {
    background-color: ${({ theme, assetInBag }) => (assetInBag ? theme.accentFailureSoft : theme.accentActionSoft)};
    transition: ${({
      theme: {
        transition: { duration, timing },
      },
    }) => `background-color ${duration.medium} ${timing.ease}`};
  }
`

const Erc1155BuyNowButton = styled.div`
  display: flex;
  flex-direction: row;
  width: 100%;
  background-color: ${({ theme }) => theme.backgroundSurface};
  border: ${({ theme }) => `1px solid ${theme.backgroundOutline}`};
  border-radius: 12px;
  margin-top: 12px;
  text-align: center;
  cursor: pointer;
  justify-content: space-between;
  overflow-x: hidden;
`

const Tertiary = styled(ThemedText.BodySecondary)`
  color: ${({ theme }) => theme.textTertiary};
`

const Erc1155BuyNowText = styled.div`
  display: flex;
  width: 100%;
  padding: 10px 12px;
  justify-content: center;
  cursor: default;
`

const Erc1155ChangeButton = styled(Erc1155BuyNowText)<{ remove: boolean }>`
  background-color: ${({ theme, remove }) => (remove ? theme.accentFailureSoft : theme.accentActionSoft)};
  color: ${({ theme, remove }) => (remove ? theme.accentFailure : theme.accentAction)};
  cursor: pointer;

  :hover {
    background-color: ${({ theme, remove }) => (remove ? theme.accentFailure : theme.accentAction)};
    color: ${({ theme }) => theme.textPrimary};
  }
`

const UploadLink = styled.a`
  color: ${({ theme }) => theme.textSecondary};
  cursor: pointer;

  &:hover {
    opacity: ${({ theme }) => theme.opacity.hover};

    transition: ${({
      theme: {
        transition: { duration, timing },
      },
    }) => `opacity ${duration.medium} ${timing.ease}`};
  }
`

const NotForSaleContainer = styled.div`
  display: flex;
  flex-direction: column;
  gap: 12px;
  padding: 48px 18px;
  width: 100%;
  display: flex;
  justify-content: center;
  align-items: center;
`

const DiscoveryContainer = styled.div`
  display: flex;
  flex-direction: column;
  align-items: center;
`

const OwnerText = styled.a`
  font-size: 14px;
  line-height: 20px;
  color: ${({ theme }) => theme.textSecondary};
  text-decoration: none;

  &:hover {
    opacity: ${({ theme }) => theme.opacity.hover};

    transition: ${({
      theme: {
        transition: { duration, timing },
      },
    }) => `opacity ${duration.medium} ${timing.ease}`};
  }
`

const OwnerInformationContainer = styled.div`
  color: ${({ theme }) => theme.textSecondary};
  display: flex;
  justify-content: space-between;
  padding: 0 8px;
  margin-bottom: 40px;
`

export const OwnerContainer = ({ asset }: { asset: GenieAsset }) => {
  const listing = asset.sellorders && asset.sellorders.length > 0 ? asset.sellorders[0] : undefined
  const expirationDate = listing ? new Date(listing.orderClosingDate) : undefined
  const USDPrice = useUsdPrice(asset)

  const navigate = useNavigate()

  return (
    <Container>
      <BestPriceContainer>
        <HeaderRow>
          <ThemedText.SubHeader fontWeight={500} lineHeight={'24px'}>
            {listing ? 'Your Price' : 'List for Sale'}
          </ThemedText.SubHeader>
          {listing && <MarketplaceIcon alt={listing.marketplace} src={getMarketplaceIcon(listing.marketplace)} />}
        </HeaderRow>
        <PriceRow>
          {listing ? (
            <>
              <ThemedText.MediumHeader fontSize={'28px'} lineHeight={'36px'}>
                {formatEthPrice(asset.priceInfo.ETHPrice)}
              </ThemedText.MediumHeader>
              {USDPrice && (
                <ThemedText.BodySecondary lineHeight={'24px'}>
                  {ethNumberStandardFormatter(USDPrice, true, true)}
                </ThemedText.BodySecondary>
              )}
            </>
          ) : (
            <ThemedText.BodySecondary fontSize="14px" lineHeight={'20px'}>
              Get the best price for your NFT by selling with Uniswap.
            </ThemedText.BodySecondary>
          )}
        </PriceRow>
        {expirationDate && (
          <ThemedText.BodySecondary fontSize={'14px'}>Sale ends: {timeLeft(expirationDate)}</ThemedText.BodySecondary>
        )}
        {!listing ? (
          <BuyNowButton assetInBag={false} margin={true} useAccentColor={true} onClick={() => navigate('/profile')}>
            <ThemedText.SubHeader lineHeight={'20px'}>List</ThemedText.SubHeader>
          </BuyNowButton>
        ) : (
          <>
            <BuyNowButton assetInBag={false} margin={true} useAccentColor={false} onClick={() => navigate('/profile')}>
              <ThemedText.SubHeader lineHeight={'20px'}>Adjust listing</ThemedText.SubHeader>
            </BuyNowButton>
            <BuyNowButton assetInBag={true} margin={false} useAccentColor={false} onClick={() => navigate('/profile')}>
              <ThemedText.SubHeader lineHeight={'20px'}>Cancel listing</ThemedText.SubHeader>
            </BuyNowButton>
          </>
        )}
      </BestPriceContainer>
    </Container>
  )
}

export const NotForSale = ({ collection }: { collection: CollectionInfoForAsset }) => {
  const theme = useTheme()

  return (
    <BestPriceContainer>
      <NotForSaleContainer>
        <CancelListingIcon width="79px" height="79px" color={theme.textTertiary} />
        <ThemedText.SubHeader fontWeight={500} lineHeight="24px">
          Not for sale
        </ThemedText.SubHeader>
        <DiscoveryContainer>
          <ThemedText.BodySecondary fontSize="14px" lineHeight="20px">
            Discover similar NFTs for sale in
          </ThemedText.BodySecondary>
          <ThemedText.Link lineHeight="20px">{collection.collectionName}</ThemedText.Link>
        </DiscoveryContainer>
      </NotForSaleContainer>
    </BestPriceContainer>
  )
}

export const AssetPriceDetails = ({ asset, collection }: AssetPriceDetailsProps) => {
  const { account } = useWeb3React()
  const cheapestOrder = asset.sellorders && asset.sellorders.length > 0 ? asset.sellorders[0] : undefined
  const expirationDate =
    cheapestOrder && cheapestOrder?.orderClosingDate ? new Date(cheapestOrder.orderClosingDate) : undefined
  const itemsInBag = useBag((s) => s.itemsInBag)
  const addAssetsToBag = useBag((s) => s.addAssetsToBag)
  const removeAssetsFromBag = useBag((s) => s.removeAssetsFromBag)

  const USDPrice = useUsdPrice(asset)
  const isErc1555 = asset.tokenType === TokenType.ERC1155
  const [isCopied, setCopied] = useCopyClipboard()

  const { quantity, assetInBag } = useMemo(() => {
    return {
      quantity: itemsInBag.filter(
        (x) => x.asset.tokenType === 'ERC1155' && x.asset.tokenId === asset.tokenId && x.asset.address === asset.address
      ).length,
      assetInBag: itemsInBag.some(
        (item) => asset.tokenId === item.asset.tokenId && asset.address === item.asset.address
      ),
    }
  }, [asset, itemsInBag])

  const isOwner =
    asset.owner && typeof asset.owner === 'string' ? account?.toLowerCase() === asset.owner.toLowerCase() : false

  if (isOwner) {
    return <OwnerContainer asset={asset} />
  }

  const shortAddress = shortenAddress(asset.owner ?? '')
  const uploadLink = asset.tokenType === 'ERC1155' ? asset.creator : asset.owner

  return (
    <Container>
      <OwnerInformationContainer>
        <OwnerText target="_blank" href={`https://etherscan.io/address/${asset.owner}`}>
          {asset.tokenType === 'ERC1155' ? '' : <span>{isOwner ? 'you' : shortAddress}</span>}
        </OwnerText>
        <UploadLink
          onClick={() => {
            setCopied(window.location.href)
          }}
          target="_blank"
        >
          <Upload size={20} strokeWidth={2} />
        </UploadLink>
      </OwnerInformationContainer>

      {cheapestOrder && asset.priceInfo ? (
        <BestPriceContainer>
          <HeaderRow>
            <ThemedText.SubHeader fontWeight={500} lineHeight={'24px'}>
              Best Price
            </ThemedText.SubHeader>
            <MarketplaceIcon alt={cheapestOrder.marketplace} src={getMarketplaceIcon(cheapestOrder.marketplace)} />
          </HeaderRow>
          <PriceRow>
            <ThemedText.MediumHeader fontSize={'28px'} lineHeight={'36px'}>
              {formatEthPrice(asset.priceInfo.ETHPrice)}
            </ThemedText.MediumHeader>
<<<<<<< HEAD
            <ThemedText.BodySecondary lineHeight={'26px'}>
              {ethNumberStandardFormatter(asset.priceInfo.USDPrice, true, true)}
            </ThemedText.BodySecondary>
=======
            {USDPrice && (
              <ThemedText.BodySecondary lineHeight={'24px'}>
                {ethNumberStandardFormatter(USDPrice, true, true)}
              </ThemedText.BodySecondary>
            )}
>>>>>>> d290adb0
          </PriceRow>
          {expirationDate && <Tertiary fontSize={'14px'}>Sale ends: {timeLeft(expirationDate)}</Tertiary>}
          {!isErc1555 || !assetInBag ? (
            <BuyNowButton
              assetInBag={assetInBag}
              margin={true}
              useAccentColor={true}
              onClick={() => (assetInBag ? removeAssetsFromBag([asset]) : addAssetsToBag([asset]))}
            >
              <ThemedText.SubHeader lineHeight={'20px'}>
                <span style={{ color: 'white' }}>{assetInBag ? 'Remove' : 'Buy Now'}</span>
              </ThemedText.SubHeader>
            </BuyNowButton>
          ) : (
            <Erc1155BuyNowButton>
              <Erc1155ChangeButton remove={true} onClick={() => removeAssetsFromBag([asset])}>
                <MinusIcon width="20px" height="20px" />
              </Erc1155ChangeButton>
              <Erc1155BuyNowText>
                <ThemedText.SubHeader lineHeight={'20px'}>{quantity}</ThemedText.SubHeader>
              </Erc1155BuyNowText>
              <Erc1155ChangeButton remove={false} onClick={() => addAssetsToBag([asset])}>
                <PlusIcon width="20px" height="20px" />
              </Erc1155ChangeButton>
            </Erc1155BuyNowButton>
          )}
        </BestPriceContainer>
      ) : (
        <NotForSale collection={collection} />
      )}
    </Container>
  )
}<|MERGE_RESOLUTION|>--- conflicted
+++ resolved
@@ -2,13 +2,9 @@
 import { CancelListingIcon, MinusIcon, PlusIcon } from 'nft/components/icons'
 import { useBag } from 'nft/hooks'
 import { CollectionInfoForAsset, GenieAsset, TokenType } from 'nft/types'
-<<<<<<< HEAD
-import { ethNumberStandardFormatter, formatEthPrice, getMarketplaceIcon, timeLeft } from 'nft/utils'
 import { useCallback, useMemo } from 'react'
-=======
 import { ethNumberStandardFormatter, formatEthPrice, getMarketplaceIcon, timeLeft, useUsdPrice } from 'nft/utils'
-import { useMemo } from 'react'
->>>>>>> d290adb0
+
 import { useNavigate } from 'react-router-dom'
 import { Upload } from 'react-feather'
 import styled, { useTheme } from 'styled-components/macro'
@@ -309,17 +305,11 @@
             <ThemedText.MediumHeader fontSize={'28px'} lineHeight={'36px'}>
               {formatEthPrice(asset.priceInfo.ETHPrice)}
             </ThemedText.MediumHeader>
-<<<<<<< HEAD
-            <ThemedText.BodySecondary lineHeight={'26px'}>
-              {ethNumberStandardFormatter(asset.priceInfo.USDPrice, true, true)}
-            </ThemedText.BodySecondary>
-=======
             {USDPrice && (
               <ThemedText.BodySecondary lineHeight={'24px'}>
                 {ethNumberStandardFormatter(USDPrice, true, true)}
               </ThemedText.BodySecondary>
             )}
->>>>>>> d290adb0
           </PriceRow>
           {expirationDate && <Tertiary fontSize={'14px'}>Sale ends: {timeLeft(expirationDate)}</Tertiary>}
           {!isErc1555 || !assetInBag ? (
