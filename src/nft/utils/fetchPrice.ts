import { formatEther } from '@ethersproject/units'
import { GenieAsset } from 'nft/types'
import { useQuery } from 'react-query'

export enum Currency {
  ETH = 'ETH',
  LOOKS = 'LOOKS',
  MATIC = 'MATIC',
}

export const fetchPrice = async (currency: Currency = Currency.ETH): Promise<number | undefined> => {
  try {
    const response = await fetch(`https://api.coinbase.com/v2/exchange-rates?currency=${currency}`)
    return response.json().then((j) => j.data.rates.USD)
  } catch (e) {
    console.error(e)
    return
  }
}

export function useUsdPrice(asset: GenieAsset): string | undefined {
  const { data: fetchedPriceData } = useQuery(['fetchPrice', {}], () => fetchPrice(), {})
<<<<<<< HEAD

  return fetchedPriceData && asset?.priceInfo?.ETHPrice
    ? (parseFloat(formatEther(asset?.priceInfo?.ETHPrice)) * fetchedPriceData).toString()
    : ''
=======
  return fetchedPriceData && asset.priceInfo.ETHPrice
    ? (parseFloat(formatEther(asset.priceInfo.ETHPrice)) * fetchedPriceData).toString()
    : undefined
>>>>>>> 9fd6ab01
}<|MERGE_RESOLUTION|>--- conflicted
+++ resolved
@@ -20,14 +20,8 @@
 
 export function useUsdPrice(asset: GenieAsset): string | undefined {
   const { data: fetchedPriceData } = useQuery(['fetchPrice', {}], () => fetchPrice(), {})
-<<<<<<< HEAD
 
   return fetchedPriceData && asset?.priceInfo?.ETHPrice
     ? (parseFloat(formatEther(asset?.priceInfo?.ETHPrice)) * fetchedPriceData).toString()
     : ''
-=======
-  return fetchedPriceData && asset.priceInfo.ETHPrice
-    ? (parseFloat(formatEther(asset.priceInfo.ETHPrice)) * fetchedPriceData).toString()
-    : undefined
->>>>>>> 9fd6ab01
 }