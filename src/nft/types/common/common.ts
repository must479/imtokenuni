import { Trait } from 'nft/hooks/useCollectionFilters'

import { Deprecated_SellOrder, SellOrder } from '../sell'

export interface OpenSeaCollection {
  name: string
  slug: string
  image_url: string
  description: string
  external_url: string
  featured: boolean
  hidden: boolean
  safelist_request_status: string
  is_subject_to_whitelist: boolean
  large_image_url: string
  only_proxied_transfers: boolean
  payout_address: string
}

export interface OpenSeaAsset {
  id?: number
  image_url?: string
  image_preview_url?: string
  name?: string
  token_id?: string
  last_sale?: {
    total_price: string
  }
  asset_contract?: {
    address: string
    schema_name: 'ERC1155' | 'ERC721' | string
    asset_contract_type: string
    created_date: string
    name: string
    symbol: string
    description: string
    external_link: string
    image_url: string
    default_to_fiat: boolean
    only_proxied_transfers: boolean
    payout_address: string
  }
  collection?: OpenSeaCollection
}

<<<<<<< HEAD
=======
interface OpenSeaUser {
  user?: null
  profile_img_url?: string
  address?: string
  config?: string
}

>>>>>>> 9fd6ab01
export enum TokenType {
  ERC20 = 'ERC20',
  ERC721 = 'ERC721',
  ERC1155 = 'ERC1155',
  Dust = 'Dust',
  Cryptopunk = 'Cryptopunk',
}

export interface PriceInfo {
  ETHPrice: string
  USDPrice?: string
  baseAsset: string
  baseDecimals: string
  basePrice: string
}

export interface AssetSellOrder {
  ammFeePercent: number
  ethReserves: number
  tokenReserves: number
}

export interface Rarity {
  primaryProvider: string
  providers?: { provider: string; rank?: number; url?: string; score?: number }[]
}

export interface Trait {
  trait_type: string
  value: string
  display_type?: any
  max_value?: any
  trait_count: number
  order?: any
}
export interface GenieAsset {
  id?: string // This would be a random id created and assigned by front end
  address: string
  notForSale: boolean
  collectionName?: string
  collectionSymbol?: string
  imageUrl?: string
  animationUrl?: string
  marketplace?: Markets
  name?: string
  priceInfo: PriceInfo
  susFlag?: boolean
  sellorders?: Deprecated_SellOrder[] | SellOrder[] // TODO remove OldSellOrder when full migration to GraphQL is complete
  smallImageUrl?: string
  tokenId: string
  tokenType: TokenType
  totalCount?: number // The totalCount from the query to /assets
  collectionIsVerified?: boolean
  rarity?: Rarity
<<<<<<< HEAD
  owner: {
    address: string
  }
  externalLink: string
  metadataUrl: string
  creator: {
    address: string
  }
  traits?: {
    trait_type: string
    value: string
    display_type?: any
    max_value?: any
    trait_count: number
    order?: any
  }[]
=======
  owner?: string
  creator: OpenSeaUser
  metadataUrl?: string
  traits?: Trait[]
>>>>>>> 9fd6ab01
}

export interface GenieCollection {
  address: string
  isVerified?: boolean
  name?: string
  description?: string
  standard?: string
  bannerImageUrl?: string
  stats?: {
    num_owners?: number
    floor_price?: number
    one_day_volume?: number
    one_day_change?: number
    one_day_floor_change?: number
    banner_image_url?: string
    total_supply?: number
    total_listings?: number
    total_volume?: number
  }
  traits?: Record<string, Trait[]>
  marketplaceCount?: { marketplace: string; count: number }[]
<<<<<<< HEAD
  imageUrl: string
  twitterUrl?: string
=======
  imageUrl?: string
  twitter?: string
>>>>>>> 9fd6ab01
  instagram?: string
  discordUrl?: string
  externalUrl?: string
  rarityVerified?: boolean
  isFoundation?: boolean
}

export enum Markets {
  LooksRare = 'looksrare',
  X2Y2 = 'x2y2',
  NFT20 = 'nft20',
  NFTX = 'nftx',
  Opensea = 'opensea',
  Rarible = 'rarible',
  Uniswap = 'Uniswap',
  Uniswap_V2 = 'Uniswap_V2',
  SushiSwap = 'SushiSwap',
  SuperRare = 'superrare',
  KnownOrigin = 'knownorigin',
  WETH = 'weth',
  Cryptopunks = 'cryptopunks',
  CryptoPhunks = 'cryptophunks',
}

export enum ToolTipType {
  pool,
  sus,
}

// index starts at 1 for boolean reasons
export interface DropDownOption {
  displayText: string
  icon?: JSX.Element
  onClick: () => void
  reverseIndex?: number
  reverseOnClick?: () => void
}

export enum DetailsOrigin {
  COLLECTION = 'collection',
  PROFILE = 'profile',
  EXPLORE = 'explore',
}<|MERGE_RESOLUTION|>--- conflicted
+++ resolved
@@ -1,5 +1,3 @@
-import { Trait } from 'nft/hooks/useCollectionFilters'
-
 import { Deprecated_SellOrder, SellOrder } from '../sell'
 
 export interface OpenSeaCollection {
@@ -43,16 +41,6 @@
   collection?: OpenSeaCollection
 }
 
-<<<<<<< HEAD
-=======
-interface OpenSeaUser {
-  user?: null
-  profile_img_url?: string
-  address?: string
-  config?: string
-}
-
->>>>>>> 9fd6ab01
 export enum TokenType {
   ERC20 = 'ERC20',
   ERC721 = 'ERC721',
@@ -107,7 +95,6 @@
   totalCount?: number // The totalCount from the query to /assets
   collectionIsVerified?: boolean
   rarity?: Rarity
-<<<<<<< HEAD
   owner: {
     address: string
   }
@@ -115,6 +102,7 @@
   metadataUrl: string
   creator: {
     address: string
+    profile_img_url: string
   }
   traits?: {
     trait_type: string
@@ -124,12 +112,6 @@
     trait_count: number
     order?: any
   }[]
-=======
-  owner?: string
-  creator: OpenSeaUser
-  metadataUrl?: string
-  traits?: Trait[]
->>>>>>> 9fd6ab01
 }
 
 export interface GenieCollection {
@@ -152,13 +134,8 @@
   }
   traits?: Record<string, Trait[]>
   marketplaceCount?: { marketplace: string; count: number }[]
-<<<<<<< HEAD
   imageUrl: string
   twitterUrl?: string
-=======
-  imageUrl?: string
-  twitter?: string
->>>>>>> 9fd6ab01
   instagram?: string
   discordUrl?: string
   externalUrl?: string
