--- conflicted
+++ resolved
@@ -1,9 +1,5 @@
 import { Currency } from '@uniswap/sdk-core'
-<<<<<<< HEAD
-import { ElementName, Event, EventName, NATIVE_CHAIN_ADDRESS } from 'components/AmplitudeAnalytics/constants'
-=======
 import { ElementName, Event, EventName } from 'components/AmplitudeAnalytics/constants'
->>>>>>> 6cb6faa9
 import { TraceEvent } from 'components/AmplitudeAnalytics/TraceEvent'
 import { getTokenAddress } from 'components/AmplitudeAnalytics/utils'
 import { AutoColumn } from 'components/Column'
@@ -41,11 +37,7 @@
 const formatAnalyticsEventProperties = (currency: Currency, searchQuery: string, isAddressSearch: string | false) => ({
   token_symbol: currency?.symbol,
   token_chain_id: currency?.chainId,
-<<<<<<< HEAD
-  token_address: currency.isNative ? NATIVE_CHAIN_ADDRESS : currency.address,
-=======
   token_address: getTokenAddress(currency),
->>>>>>> 6cb6faa9
   is_suggested_token: true,
   is_selected_from_list: false,
   is_imported_by_user: false,
