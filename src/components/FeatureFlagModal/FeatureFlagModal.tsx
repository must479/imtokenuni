--- conflicted
+++ resolved
@@ -1,10 +1,7 @@
 import { BaseVariant, FeatureFlag, featureFlagSettings, useUpdateFlag } from 'featureFlags'
 import { LandingPageVariant, useLandingPageFlag } from 'featureFlags/flags/landingPage'
-<<<<<<< HEAD
 import { NFTListingVariant, useNftListingFlag } from 'featureFlags/flags/listingPage'
-=======
 import { Permit2Variant, usePermit2Flag } from 'featureFlags/flags/permit2'
->>>>>>> 6480b947
 import { TraceJsonRpcVariant, useTraceJsonRpcFlag } from 'featureFlags/flags/traceJsonRpc'
 import { useAtomValue, useUpdateAtom } from 'jotai/utils'
 import { Children, PropsWithChildren, ReactElement, ReactNode, useCallback, useState } from 'react'
@@ -227,15 +224,7 @@
           label="Enables JSON-RPC tracing"
         />
       </FeatureFlagGroup>
-<<<<<<< HEAD
-      <FeatureFlagGroup name="Tokens">
-        <FeatureFlagOption
-          variant={LandingPageVariant}
-          value={useLandingPageFlag()}
-          featureFlag={FeatureFlag.landingPage}
-          label="Landing Page"
-        />
-      </FeatureFlagGroup>
+
       <FeatureFlagGroup name="Nft">
         <FeatureFlagOption
           variant={NFTListingVariant}
@@ -244,8 +233,6 @@
           label="Listing Page"
         />
       </FeatureFlagGroup>
-=======
->>>>>>> 6480b947
       <SaveButton onClick={() => window.location.reload()}>Reload</SaveButton>
     </Modal>
   )
