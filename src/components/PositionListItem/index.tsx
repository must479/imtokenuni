--- conflicted
+++ resolved
@@ -215,11 +215,8 @@
     ;[priceLower, priceUpper, base, quote] = [priceUpper?.invert(), priceLower?.invert(), quote, base]
   }
 
-<<<<<<< HEAD
-=======
   const removed = liquidity?.eq(0)
 
->>>>>>> ca4d9159
   return (
     <Row to={positionSummaryLink}>
       <RowFixed>
@@ -233,32 +230,7 @@
             <BadgeText>{new Percent(feeAmount, 1_000_000).toSignificant()}%</BadgeText>
           </Badge>
         </PrimaryPositionIdData>
-<<<<<<< HEAD
-        <BadgeWrapper>
-          {outOfRange ? (
-            <MouseoverTooltip
-              text={`The price of this pair is outside of your selected range. Your position is not currently earning fees.`}
-            >
-              <Badge variant={BadgeVariant.WARNING}>
-                <AlertCircle width={14} height={14} style={{ marginRight: '' }} />
-                &nbsp;
-                <BadgeText>{t('Out of range')}</BadgeText>
-              </Badge>
-            </MouseoverTooltip>
-          ) : (
-            <MouseoverTooltip
-              text={`The price of this pair is within your selected range. Your position is currently earning fees.`}
-            >
-              <Badge variant={BadgeVariant.DEFAULT}>
-                <ActiveDot /> &nbsp;
-                <BadgeText>{t('In range')}</BadgeText>
-              </Badge>
-            </MouseoverTooltip>
-          )}
-        </BadgeWrapper>
-=======
         <RangeBadge removed={removed} inRange={!outOfRange} />
->>>>>>> ca4d9159
       </RowFixed>
 
       {priceLower && priceUpper ? (
