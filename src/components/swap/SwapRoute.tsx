--- conflicted
+++ resolved
@@ -8,10 +8,6 @@
 import { AutoRow, RowBetween } from 'components/Row'
 import useAutoRouterSupported from 'hooks/useAutoRouterSupported'
 import { memo } from 'react'
-<<<<<<< HEAD
-=======
-import styled from 'styled-components/macro'
->>>>>>> 284c44aa
 import { TYPE } from 'theme'
 
 import { AutoRouterLabel, AutoRouterLogo } from './RouterLabel'
@@ -25,8 +21,6 @@
   trade: Trade<Currency, Currency, TradeType>
   syncing: boolean
 }) {
-<<<<<<< HEAD
-=======
   const autoRouterSupported = useAutoRouterSupported()
 
   const routes = getTokenPath(trade)
@@ -34,7 +28,6 @@
   const hasV2Routes = routes.some((r) => r.protocol === Protocol.V2)
   const hasV3Routes = routes.some((r) => r.protocol === Protocol.V3)
 
->>>>>>> 284c44aa
   return (
     <AutoColumn gap="12px">
       <RowBetween>
@@ -54,8 +47,6 @@
           routes={routes}
         />
       )}
-<<<<<<< HEAD
-=======
       {autoRouterSupported &&
         (syncing ? (
           <LoadingRows>
@@ -79,7 +70,6 @@
             )}
           </TYPE.main>
         ))}
->>>>>>> 284c44aa
     </AutoColumn>
   )
 })
