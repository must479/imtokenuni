--- conflicted
+++ resolved
@@ -7,17 +7,10 @@
 import { TraceEvent } from 'components/AmplitudeAnalytics/TraceEvent'
 import {
   formatPercentInBasisPointsNumber,
-<<<<<<< HEAD
-  formatPercentNumber,
-  getDurationFromDateTillNowMilliseconds,
-  getDurationTillTimestampSinceEpochSeconds,
-  getNumberFormattedToDecimalPlace,
-=======
   formatToDecimal,
   getDurationFromDateMilliseconds,
   getDurationUntilTimestampSeconds,
   getTokenAddress,
->>>>>>> 6cb6faa9
 } from 'components/AmplitudeAnalytics/utils'
 import { useStablecoinValue } from 'hooks/useStablecoinPrice'
 import useTransactionDeadline from 'hooks/useTransactionDeadline'
@@ -44,7 +37,6 @@
   tokenOutAmountUsd: string | undefined
   lpFeePercent: Percent
   swapQuoteReceivedDate: Date | undefined
-<<<<<<< HEAD
   routes: RoutingDiagramEntry[]
 }
 
@@ -82,8 +74,6 @@
     routesEventProperties[`route_${index}_fee_amounts_hundredths_of_bps`] = routesFeeAmounts[index]
   })
   return routesEventProperties
-=======
->>>>>>> 6cb6faa9
 }
 
 const formatAnalyticsEventProperties = ({
@@ -97,26 +87,15 @@
   tokenOutAmountUsd,
   lpFeePercent,
   swapQuoteReceivedDate,
-<<<<<<< HEAD
   routes,
-=======
->>>>>>> 6cb6faa9
 }: AnalyticsEventProps) => ({
   estimated_network_fee_usd: trade.gasUseEstimateUSD ? formatToDecimal(trade.gasUseEstimateUSD, 2) : undefined,
   transaction_hash: txHash,
-<<<<<<< HEAD
-  transaction_deadline_seconds: getDurationTillTimestampSinceEpochSeconds(transactionDeadlineSecondsSinceEpoch),
-  token_in_amount_usd: tokenInAmountUsd ? parseFloat(tokenInAmountUsd) : undefined,
-  token_out_amount_usd: tokenOutAmountUsd ? parseFloat(tokenOutAmountUsd) : undefined,
-  token_in_address: trade.inputAmount.currency.isNative ? NATIVE_CHAIN_ADDRESS : trade.inputAmount.currency.address,
-  token_out_address: trade.outputAmount.currency.isNative ? NATIVE_CHAIN_ADDRESS : trade.outputAmount.currency.address,
-=======
   transaction_deadline_seconds: getDurationUntilTimestampSeconds(transactionDeadlineSecondsSinceEpoch),
   token_in_amount_usd: tokenInAmountUsd ? parseFloat(tokenInAmountUsd) : undefined,
   token_out_amount_usd: tokenOutAmountUsd ? parseFloat(tokenOutAmountUsd) : undefined,
   token_in_address: getTokenAddress(trade.inputAmount.currency),
   token_out_address: getTokenAddress(trade.outputAmount.currency),
->>>>>>> 6cb6faa9
   token_in_symbol: trade.inputAmount.currency.symbol,
   token_out_symbol: trade.outputAmount.currency.symbol,
   token_in_amount: formatToDecimal(trade.inputAmount, trade.inputAmount.currency.decimals),
@@ -130,14 +109,9 @@
       ? trade.inputAmount.currency.chainId
       : undefined,
   duration_from_first_quote_to_swap_submission_milliseconds: swapQuoteReceivedDate
-<<<<<<< HEAD
-    ? getDurationFromDateTillNowMilliseconds(swapQuoteReceivedDate)
+    ? getDurationFromDateMilliseconds(swapQuoteReceivedDate)
     : undefined,
   ...formatRoutesEventProperties(routes),
-=======
-    ? getDurationFromDateMilliseconds(swapQuoteReceivedDate)
-    : undefined,
->>>>>>> 6cb6faa9
 })
 
 export default function SwapModalFooter({
@@ -183,10 +157,7 @@
             tokenOutAmountUsd,
             lpFeePercent,
             swapQuoteReceivedDate,
-<<<<<<< HEAD
             routes,
-=======
->>>>>>> 6cb6faa9
           })}
         >
           <ButtonError
