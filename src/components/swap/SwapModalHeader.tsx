import { Trans } from '@lingui/macro'
<<<<<<< HEAD
import { Currency, CurrencyAmount, Percent, Token, TradeType } from '@uniswap/sdk-core'
import { Trade as V2Trade } from '@uniswap/v2-sdk'
import { Trade as V3Trade } from '@uniswap/v3-sdk'
=======
import { Trade } from '@uniswap/router-sdk'
import { Currency, Percent, TradeType } from '@uniswap/sdk-core'
>>>>>>> 284c44aa
import { useContext, useState } from 'react'
import { AlertTriangle, ArrowDown } from 'react-feather'
import { Text } from 'rebass'
import styled, { ThemeContext } from 'styled-components/macro'

import { useUSDCValue } from '../../hooks/useUSDCPrice'
import { TYPE } from '../../theme'
import { isAddress, shortenAddress } from '../../utils'
import { computeFiatValuePriceImpact } from '../../utils/computeFiatValuePriceImpact'
import { ButtonPrimary } from '../Button'
import { LightCard } from '../Card'
import { AutoColumn } from '../Column'
import { FiatValue } from '../CurrencyInputPanel/FiatValue'
import CurrencyLogo from '../CurrencyLogo'
import { RowBetween, RowFixed } from '../Row'
import TradePrice from '../swap/TradePrice'
import { AdvancedSwapDetails } from './AdvancedSwapDetails'
import GasEstimateBadge from './GasEstimateBadge'
import { SwapShowAcceptChanges, TruncatedText } from './styleds'

const ArrowWrapper = styled.div`
  padding: 4px;
  border-radius: 12px;
  height: 32px;
  width: 32px;
  position: relative;
  margin-top: -18px;
  margin-bottom: -18px;
  left: calc(50% - 16px);
  display: flex;
  justify-content: center;
  align-items: center;
  background-color: ${({ theme }) => theme.bg1};
  border: 4px solid;
  border-color: ${({ theme }) => theme.bg0};
  z-index: 2;
`

export default function SwapModalHeader({
  trade,
  gasUseEstimateUSD,
  allowedSlippage,
  recipient,
  showAcceptChanges,
  onAcceptChanges,
}: {
  trade: Trade<Currency, Currency, TradeType>
  allowedSlippage: Percent
  recipient: string | null
  gasUseEstimateUSD: CurrencyAmount<Token> | null // dollar amount in active chain's stabelcoin
  showAcceptChanges: boolean
  onAcceptChanges: () => void
}) {
  const theme = useContext(ThemeContext)

  const [showInverted, setShowInverted] = useState<boolean>(false)

  const fiatValueInput = useUSDCValue(trade.inputAmount)
  const fiatValueOutput = useUSDCValue(trade.outputAmount)

  // only show gas estimate on V3Trade at the moment
  const showGasEstimate = Boolean(trade instanceof V3Trade && gasUseEstimateUSD !== null)

  return (
    <AutoColumn gap={'4px'} style={{ marginTop: '1rem' }}>
      <LightCard padding="0.75rem 1rem">
        <AutoColumn gap={'8px'}>
          <RowBetween align="center">
            <RowFixed gap={'0px'}>
              <TruncatedText
                fontSize={24}
                fontWeight={500}
                color={showAcceptChanges && trade.tradeType === TradeType.EXACT_OUTPUT ? theme.primary1 : ''}
              >
                {trade.inputAmount.toSignificant(6)}
              </TruncatedText>
            </RowFixed>
            <RowFixed gap={'0px'}>
              <CurrencyLogo currency={trade.inputAmount.currency} size={'20px'} style={{ marginRight: '12px' }} />
              <Text fontSize={20} fontWeight={500}>
                {trade.inputAmount.currency.symbol}
              </Text>
            </RowFixed>
          </RowBetween>
          <RowBetween>
            <FiatValue fiatValue={fiatValueInput} />
          </RowBetween>
        </AutoColumn>
      </LightCard>
      <ArrowWrapper>
        <ArrowDown size="16" color={theme.text2} />
      </ArrowWrapper>
      <LightCard padding="0.75rem 1rem" style={{ marginBottom: '0.25rem' }}>
        <AutoColumn gap={'8px'}>
          <RowBetween align="flex-end">
            <RowFixed gap={'0px'}>
              <TruncatedText fontSize={24} fontWeight={500}>
                {trade.outputAmount.toSignificant(6)}
              </TruncatedText>
            </RowFixed>
            <RowFixed gap={'0px'}>
              <CurrencyLogo currency={trade.outputAmount.currency} size={'20px'} style={{ marginRight: '12px' }} />
              <Text fontSize={20} fontWeight={500}>
                {trade.outputAmount.currency.symbol}
              </Text>
            </RowFixed>
          </RowBetween>
          <RowBetween>
            <TYPE.body fontSize={14} color={theme.text3}>
              <FiatValue
                fiatValue={fiatValueOutput}
                priceImpact={computeFiatValuePriceImpact(fiatValueInput, fiatValueOutput)}
              />
            </TYPE.body>
          </RowBetween>
        </AutoColumn>
      </LightCard>
      <RowBetween style={{ marginTop: '0.25rem', padding: '0 1rem' }}>
        <TradePrice price={trade.executionPrice} showInverted={showInverted} setShowInverted={setShowInverted} />
        {showGasEstimate && !!gasUseEstimateUSD ? (
          <GasEstimateBadge gasUseEstimateUSD={gasUseEstimateUSD} loading={false} />
        ) : null}
      </RowBetween>
      <LightCard style={{ padding: '.75rem', marginTop: '0.5rem' }}>
        <AdvancedSwapDetails trade={trade} allowedSlippage={allowedSlippage} hideRouteDiagram={true} />
      </LightCard>
      {showAcceptChanges ? (
        <SwapShowAcceptChanges justify="flex-start" gap={'0px'}>
          <RowBetween>
            <RowFixed>
              <AlertTriangle size={20} style={{ marginRight: '8px', minWidth: 24 }} />
              <TYPE.main color={theme.primary1}>
                <Trans>Price Updated</Trans>
              </TYPE.main>
            </RowFixed>
            <ButtonPrimary
              style={{ padding: '.5rem', width: 'fit-content', fontSize: '0.825rem', borderRadius: '12px' }}
              onClick={onAcceptChanges}
            >
              <Trans>Accept</Trans>
            </ButtonPrimary>
          </RowBetween>
        </SwapShowAcceptChanges>
      ) : null}

      <AutoColumn justify="flex-start" gap="sm" style={{ padding: '.75rem 1rem' }}>
        {trade.tradeType === TradeType.EXACT_INPUT ? (
          <TYPE.italic fontWeight={400} textAlign="left" style={{ width: '100%' }}>
            <Trans>
              Output is estimated. You will receive at least{' '}
              <b>
                {trade.minimumAmountOut(allowedSlippage).toSignificant(6)} {trade.outputAmount.currency.symbol}
              </b>{' '}
              or the transaction will revert.
            </Trans>
          </TYPE.italic>
        ) : (
          <TYPE.italic fontWeight={400} textAlign="left" style={{ width: '100%' }}>
            <Trans>
              Input is estimated. You will sell at most{' '}
              <b>
                {trade.maximumAmountIn(allowedSlippage).toSignificant(6)} {trade.inputAmount.currency.symbol}
              </b>{' '}
              or the transaction will revert.
            </Trans>
          </TYPE.italic>
        )}
      </AutoColumn>
      {recipient !== null ? (
        <AutoColumn justify="flex-start" gap="sm" style={{ padding: '12px 0 0 0px' }}>
          <TYPE.main>
            <Trans>
              Output will be sent to{' '}
              <b title={recipient}>{isAddress(recipient) ? shortenAddress(recipient) : recipient}</b>
            </Trans>
          </TYPE.main>
        </AutoColumn>
      ) : null}
    </AutoColumn>
  )
}<|MERGE_RESOLUTION|>--- conflicted
+++ resolved
@@ -1,12 +1,6 @@
 import { Trans } from '@lingui/macro'
-<<<<<<< HEAD
-import { Currency, CurrencyAmount, Percent, Token, TradeType } from '@uniswap/sdk-core'
-import { Trade as V2Trade } from '@uniswap/v2-sdk'
-import { Trade as V3Trade } from '@uniswap/v3-sdk'
-=======
 import { Trade } from '@uniswap/router-sdk'
 import { Currency, Percent, TradeType } from '@uniswap/sdk-core'
->>>>>>> 284c44aa
 import { useContext, useState } from 'react'
 import { AlertTriangle, ArrowDown } from 'react-feather'
 import { Text } from 'rebass'
@@ -67,8 +61,7 @@
   const fiatValueInput = useUSDCValue(trade.inputAmount)
   const fiatValueOutput = useUSDCValue(trade.outputAmount)
 
-  // only show gas estimate on V3Trade at the moment
-  const showGasEstimate = Boolean(trade instanceof V3Trade && gasUseEstimateUSD !== null)
+  const showGasEstimate = gasUseEstimateUSD !== null
 
   return (
     <AutoColumn gap={'4px'} style={{ marginTop: '1rem' }}>
