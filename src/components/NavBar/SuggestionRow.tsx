import clsx from 'clsx'
<<<<<<< HEAD
import { VerifiedIcon } from 'components/TokenSafety/TokenSafetyIcon'
import { getTokenDetailsURL } from 'graphql/data/util'
=======
import { L2NetworkLogo, LogoContainer } from 'components/Tokens/TokenTable/TokenRow'
import { getChainInfo } from 'constants/chainInfo'
import { getTokenDetailsURL, useGlobalChainId } from 'graphql/data/util'
>>>>>>> 22b26de7
import uriToHttp from 'lib/utils/uriToHttp'
import { Box } from 'nft/components/Box'
import { Column, Row } from 'nft/components/Flex'
import { vars } from 'nft/css/sprinkles.css'
import { useSearchHistory } from 'nft/hooks'
import { FungibleToken, GenieCollection } from 'nft/types'
import { ethNumberStandardFormatter } from 'nft/utils/currency'
import { putCommas } from 'nft/utils/putCommas'
import { useCallback, useEffect, useState } from 'react'
import { Link, useNavigate } from 'react-router-dom'

import * as styles from './SearchBar.css'

interface CollectionRowProps {
  collection: GenieCollection
  isHovered: boolean
  setHoveredIndex: (index: number | undefined) => void
  toggleOpen: () => void
  traceEvent: () => void
  index: number
}

export const CollectionRow = ({
  collection,
  isHovered,
  setHoveredIndex,
  toggleOpen,
  traceEvent,
  index,
}: CollectionRowProps) => {
  const [brokenImage, setBrokenImage] = useState(false)
  const [loaded, setLoaded] = useState(false)
  const addToSearchHistory = useSearchHistory(
    (state: { addItem: (item: FungibleToken | GenieCollection) => void }) => state.addItem
  )
  const navigate = useNavigate()

  const handleClick = useCallback(() => {
    addToSearchHistory(collection)
    toggleOpen()
    traceEvent()
  }, [addToSearchHistory, collection, toggleOpen, traceEvent])

  useEffect(() => {
    const keyDownHandler = (event: KeyboardEvent) => {
      if (event.key === 'Enter' && isHovered) {
        event.preventDefault()
        navigate(`/nfts/collection/${collection.address}`)
        handleClick()
      }
    }
    document.addEventListener('keydown', keyDownHandler)
    return () => {
      document.removeEventListener('keydown', keyDownHandler)
    }
  }, [toggleOpen, isHovered, collection, navigate, handleClick])

  return (
    <Link
      to={`/nfts/collection/${collection.address}`}
      onClick={handleClick}
      onMouseEnter={() => !isHovered && setHoveredIndex(index)}
      onMouseLeave={() => isHovered && setHoveredIndex(undefined)}
      className={styles.suggestionRow}
      style={{ background: isHovered ? vars.color.lightGrayOverlay : 'none' }}
    >
      <Row style={{ width: '60%' }}>
        {!brokenImage && collection.imageUrl ? (
          <Box
            as="img"
            src={collection.imageUrl}
            alt={collection.name}
            className={clsx(loaded ? styles.suggestionImage : styles.imageHolder)}
            onError={() => setBrokenImage(true)}
            onLoad={() => setLoaded(true)}
          />
        ) : (
          <Box className={styles.imageHolder} />
        )}
        <Column className={styles.suggestionPrimaryContainer}>
          <Row gap="4" width="full">
            <Box className={styles.primaryText}>{collection.name}</Box>
            {collection.isVerified && <VerifiedIcon className={styles.suggestionIcon} />}
          </Row>
          <Box className={styles.secondaryText}>{putCommas(collection.stats.total_supply)} items</Box>
        </Column>
      </Row>
      {collection.floorPrice ? (
        <Column className={styles.suggestionSecondaryContainer}>
          <Row gap="4">
            <Box className={styles.primaryText}>{ethNumberStandardFormatter(collection.floorPrice)} ETH</Box>
          </Row>
          <Box className={styles.secondaryText}>Floor</Box>
        </Column>
      ) : null}
    </Link>
  )
}

function useBridgedAddress(token: FungibleToken): [string | undefined, number | undefined, string | undefined] {
  const globalChainId = useGlobalChainId()
  const bridgedAddress = globalChainId ? token.extensions?.bridgeInfo?.[globalChainId]?.tokenAddress : undefined
  if (bridgedAddress && globalChainId) {
    return [bridgedAddress, globalChainId, getChainInfo(globalChainId)?.circleLogoUrl]
  }
  return [undefined, undefined, undefined]
}

interface TokenRowProps {
  token: FungibleToken
  isHovered: boolean
  setHoveredIndex: (index: number | undefined) => void
  toggleOpen: () => void
  traceEvent: () => void
  index: number
}

export const TokenRow = ({ token, isHovered, setHoveredIndex, toggleOpen, traceEvent, index }: TokenRowProps) => {
  const [brokenImage, setBrokenImage] = useState(false)
  const [loaded, setLoaded] = useState(false)
  const addToSearchHistory = useSearchHistory(
    (state: { addItem: (item: FungibleToken | GenieCollection) => void }) => state.addItem
  )
  const navigate = useNavigate()

  const handleClick = useCallback(() => {
    addToSearchHistory(token)
    toggleOpen()
    traceEvent()
  }, [addToSearchHistory, toggleOpen, token, traceEvent])

  const [bridgedAddress, bridgedChain, L2Icon] = useBridgedAddress(token)
  const tokenDetailsPath = getTokenDetailsURL(bridgedAddress ?? token.address, undefined, bridgedChain ?? token.chainId)
  // Close the modal on escape
  useEffect(() => {
    const keyDownHandler = (event: KeyboardEvent) => {
      if (event.key === 'Enter' && isHovered) {
        event.preventDefault()
        navigate(tokenDetailsPath)
        handleClick()
      }
    }
    document.addEventListener('keydown', keyDownHandler)
    return () => {
      document.removeEventListener('keydown', keyDownHandler)
    }
  }, [toggleOpen, isHovered, token, navigate, handleClick, tokenDetailsPath])

  return (
    <Link
      to={tokenDetailsPath}
      onClick={handleClick}
      onMouseEnter={() => !isHovered && setHoveredIndex(index)}
      onMouseLeave={() => isHovered && setHoveredIndex(undefined)}
      className={styles.suggestionRow}
      style={{ background: isHovered ? vars.color.lightGrayOverlay : 'none' }}
    >
      <Row style={{ width: '65%' }}>
        {!brokenImage && token.logoURI ? (
          <LogoContainer>
            <Box
              as="img"
              src={token.logoURI.includes('ipfs://') ? uriToHttp(token.logoURI)[0] : token.logoURI}
              alt={token.name}
              className={clsx(loaded ? styles.suggestionImage : styles.imageHolder)}
              onError={() => setBrokenImage(true)}
              onLoad={() => setLoaded(true)}
            />
            <L2NetworkLogo networkUrl={L2Icon} size="16px" />
          </LogoContainer>
        ) : (
          <Box className={styles.imageHolder} />
        )}
        <Column className={styles.suggestionPrimaryContainer}>
          <Row gap="4" width="full">
            <Box className={styles.primaryText}>{token.name}</Box>
            {token.onDefaultList && <VerifiedIcon className={styles.suggestionIcon} />}
          </Row>
          <Box className={styles.secondaryText}>{token.symbol}</Box>
        </Column>
      </Row>

      <Column className={styles.suggestionSecondaryContainer}>
        {token.priceUsd && (
          <Row gap="4">
            <Box className={styles.primaryText}>{ethNumberStandardFormatter(token.priceUsd, true)}</Box>
          </Row>
        )}
        {token.price24hChange && (
          <Box className={styles.secondaryText} color={token.price24hChange >= 0 ? 'green400' : 'red400'}>
            {token.price24hChange.toFixed(2)}%
          </Box>
        )}
      </Column>
    </Link>
  )
}

export const SkeletonRow = () => {
  return (
    <Row className={styles.suggestionRow}>
      <Row width="full">
        <Box className={styles.imageHolder} />
        <Column gap="4" width="full">
          <Row justifyContent="space-between">
            <Box borderRadius="round" height="20" background="backgroundModule" style={{ width: '180px' }} />
            <Box borderRadius="round" height="20" width="48" background="backgroundModule" />
          </Row>

          <Row justifyContent="space-between">
            <Box borderRadius="round" height="16" width="120" background="backgroundModule" />
            <Box borderRadius="round" height="16" width="48" background="backgroundModule" />
          </Row>
        </Column>
      </Row>
    </Row>
  )
}<|MERGE_RESOLUTION|>--- conflicted
+++ resolved
@@ -1,12 +1,8 @@
 import clsx from 'clsx'
-<<<<<<< HEAD
+import { L2NetworkLogo, LogoContainer } from 'components/Tokens/TokenTable/TokenRow'
 import { VerifiedIcon } from 'components/TokenSafety/TokenSafetyIcon'
-import { getTokenDetailsURL } from 'graphql/data/util'
-=======
-import { L2NetworkLogo, LogoContainer } from 'components/Tokens/TokenTable/TokenRow'
 import { getChainInfo } from 'constants/chainInfo'
 import { getTokenDetailsURL, useGlobalChainId } from 'graphql/data/util'
->>>>>>> 22b26de7
 import uriToHttp from 'lib/utils/uriToHttp'
 import { Box } from 'nft/components/Box'
 import { Column, Row } from 'nft/components/Flex'
