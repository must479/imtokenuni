/**
 * Event names that can occur in this application.
 *
 * Subject to change as new features are added and new events are defined
 * and logged.
 */
export enum EventName {
<<<<<<< HEAD
=======
  CONNECT_WALLET_BUTTON_CLICKED = 'Connect Wallet Button Clicked',
>>>>>>> 4ba6275b
  PAGE_VIEWED = 'Page Viewed',
  SWAP_SUBMITTED = 'Swap Submitted',
  TOKEN_IMPORTED = 'Token Imported',
  TOKEN_SELECTED = 'Token Selected',
  TOKEN_SELECTOR_OPENED = 'Token Selector Opened',
<<<<<<< HEAD
  // alphabetize additional event names.
}

=======
  WALLET_CONNECT_TXN_COMPLETED = 'Wallet Connect Transaction Completed',
  WALLET_SELECTED = 'Wallet Selected',
  // alphabetize additional event names.
}

export enum WALLET_CONNECTION_RESULT {
  SUCCEEDED = 'Succeeded',
  FAILED = 'Failed',
}

>>>>>>> 4ba6275b
/**
 * Known pages in the app. Highest order context.
 */
export const enum PageName {
  EXPLORE_PAGE = 'explore-page',
  POOL_PAGE = 'pool-page',
  SWAP_PAGE = 'swap-page',
  VOTE_PAGE = 'vote-page',
  // alphabetize additional page names.
}

/**
 * Sections. Disambiguates low-level elements that may share a name.
 * eg a `back` button in a modal will have the same `element`,
 * but a different `section`.
 */
export const enum SectionName {
  CURRENCY_INPUT_PANEL = 'swap-currency-input',
  CURRENCY_OUTPUT_PANEL = 'swap-currency-output',
  // alphabetize additional section names.
}

/** Known modals for analytics purposes. */
export const enum ModalName {
  SWAP = 'swap-modal',
  TOKEN_SELECTOR = 'token-selector-modal',
  // alphabetize additional modal names.
}

/**
 * Known element names for analytics purposes.
 * Use to identify low-level components given a TraceContext
 */
export const enum ElementName {
  COMMON_BASES_CURRENCY_BUTTON = 'common-bases-currency-button',
  CONFIRM_SWAP_BUTTON = 'confirm-swap-or-send',
<<<<<<< HEAD
  IMPORT_TOKEN_BUTTON = 'import-token-button',
  SWAP_BUTTON = 'swap-button',
  TOKEN_SELECTOR_ROW = 'token-selector-row',
=======
  CONNECT_WALLET_BUTTON = 'connect-wallet-button',
  IMPORT_TOKEN_BUTTON = 'import-token-button',
  SWAP_BUTTON = 'swap-button',
  TOKEN_SELECTOR_ROW = 'token-selector-row',
  WALLET_TYPE_OPTION = 'wallet-type-option',
>>>>>>> 4ba6275b
  // alphabetize additional element names.
}

/**
 * Known events that trigger callbacks.
 * @example
 *  <TraceEvent events={[Event.onClick]} element={name}>
 */
export enum Event {
  onClick = 'onClick',
  onKeyPress = 'onKeyPress',
  onSelect = 'onSelect',
  // alphabetize additional events.
}<|MERGE_RESOLUTION|>--- conflicted
+++ resolved
@@ -5,20 +5,12 @@
  * and logged.
  */
 export enum EventName {
-<<<<<<< HEAD
-=======
   CONNECT_WALLET_BUTTON_CLICKED = 'Connect Wallet Button Clicked',
->>>>>>> 4ba6275b
   PAGE_VIEWED = 'Page Viewed',
   SWAP_SUBMITTED = 'Swap Submitted',
   TOKEN_IMPORTED = 'Token Imported',
   TOKEN_SELECTED = 'Token Selected',
   TOKEN_SELECTOR_OPENED = 'Token Selector Opened',
-<<<<<<< HEAD
-  // alphabetize additional event names.
-}
-
-=======
   WALLET_CONNECT_TXN_COMPLETED = 'Wallet Connect Transaction Completed',
   WALLET_SELECTED = 'Wallet Selected',
   // alphabetize additional event names.
@@ -29,7 +21,6 @@
   FAILED = 'Failed',
 }
 
->>>>>>> 4ba6275b
 /**
  * Known pages in the app. Highest order context.
  */
@@ -66,17 +57,11 @@
 export const enum ElementName {
   COMMON_BASES_CURRENCY_BUTTON = 'common-bases-currency-button',
   CONFIRM_SWAP_BUTTON = 'confirm-swap-or-send',
-<<<<<<< HEAD
-  IMPORT_TOKEN_BUTTON = 'import-token-button',
-  SWAP_BUTTON = 'swap-button',
-  TOKEN_SELECTOR_ROW = 'token-selector-row',
-=======
   CONNECT_WALLET_BUTTON = 'connect-wallet-button',
   IMPORT_TOKEN_BUTTON = 'import-token-button',
   SWAP_BUTTON = 'swap-button',
   TOKEN_SELECTOR_ROW = 'token-selector-row',
   WALLET_TYPE_OPTION = 'wallet-type-option',
->>>>>>> 4ba6275b
   // alphabetize additional element names.
 }
 
