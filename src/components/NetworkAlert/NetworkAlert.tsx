--- conflicted
+++ resolved
@@ -1,10 +1,6 @@
 import { Trans } from '@lingui/macro'
-<<<<<<< HEAD
+import { useWeb3React } from '@web3-react/core'
 import { CHAIN_INFO, TEXT_COLORS } from 'constants/chainInfo'
-=======
-import { useWeb3React } from '@web3-react/core'
-import { CHAIN_INFO } from 'constants/chainInfo'
->>>>>>> 0b4c7715
 import { SupportedChainId } from 'constants/chains'
 import { ArrowUpRight } from 'react-feather'
 import { useDarkModeManager } from 'state/user/hooks'
