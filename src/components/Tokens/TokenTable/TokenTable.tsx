--- conflicted
+++ resolved
@@ -1,18 +1,12 @@
 import { Trans } from '@lingui/macro'
-<<<<<<< HEAD
 import { sendAnalyticsEvent } from 'analytics'
 import { EventName } from 'analytics/constants'
-import { filterStringAtom, filterTimeAtom, showFavoritesAtom, sortAscendingAtom } from 'components/Tokens/state'
+import { filterStringAtom, filterTimeAtom, sortAscendingAtom } from 'components/Tokens/state'
 import { getChainInfo } from 'constants/chainInfo'
 import { PAGE_SIZE, TopToken, useTopTokens } from 'graphql/data/TopTokens'
 import { CHAIN_NAME_TO_CHAIN_ID, getTokenDetailsURL, validateUrlChainParam } from 'graphql/data/util'
 import { useAtomValue } from 'jotai/utils'
 import { PropsWithChildren, ReactNode, useCallback } from 'react'
-=======
-import { PAGE_SIZE, useTopTokens } from 'graphql/data/TopTokens'
-import { validateUrlChainParam } from 'graphql/data/util'
-import { ReactNode } from 'react'
->>>>>>> d9434a1a
 import { AlertTriangle } from 'react-feather'
 import { Link, useParams } from 'react-router-dom'
 import styled, { css } from 'styled-components/macro'
@@ -66,14 +60,22 @@
   )
 }
 
+const LoadingRowsWrapper = styled.div`
+  padding-top: 8px;
+  padding-bottom: 8px;
+  display: flex;
+  flex-direction: column;
+  gap: 4px;
+`
+
 const LoadingRows = ({ rowCount }: { rowCount: number }) => (
-  <>
+  <LoadingRowsWrapper>
     {Array(rowCount)
       .fill(null)
       .map((_, index) => {
         return <LoadingRow key={index} first={index === 0} last={index === rowCount - 1} />
       })}
-  </>
+  </LoadingRowsWrapper>
 )
 
 export function LoadingTokenTable({ rowCount = PAGE_SIZE }: { rowCount?: number }) {
@@ -126,15 +128,11 @@
 }
 
 export default function TokenTable({ setRowCount }: { setRowCount: (c: number) => void }) {
-<<<<<<< HEAD
-  const showFavorites = useAtomValue<boolean>(showFavoritesAtom)
   const filterNetwork = validateUrlChainParam(useParams().chainName ?? 'ethereum')
   const filterString = useAtomValue(filterStringAtom)
   const timePeriod = useAtomValue(filterTimeAtom)
   const sortAscending = useAtomValue(sortAscendingAtom)
 
-=======
->>>>>>> d9434a1a
   // TODO: consider moving prefetched call into app.tsx and passing it here, use a preloaded call & updated on interval every 60s
   const chainName = validateUrlChainParam(useParams<{ chainName?: string }>().chainName)
   const { tokens, sparklines } = useTopTokens(chainName)
