// a list of tokens by chain
import { Currency, Token } from '@uniswap/sdk-core'

import { SupportedChainId } from './chains'
import {
  AMPL,
  DAI,
  DAI_ARBITRUM_ONE,
  DAI_OPTIMISM,
  DAI_POLYGON,
  ETH2X_FLI,
  FEI,
  FRAX,
  FXS,
  nativeOnChain,
  renBTC,
  rETH2,
  sETH2,
  SWISE,
  TRIBE,
  USDC_ARBITRUM,
  USDC_MAINNET,
  USDC_OPTIMISM,
  USDC_POLYGON,
  USDT,
  USDT_ARBITRUM_ONE,
  USDT_OPTIMISM,
  USDT_POLYGON,
  WBTC,
  WBTC_ARBITRUM_ONE,
  WBTC_OPTIMISM,
  WBTC_POLYGON,
  WETH_POLYGON,
  WETH_POLYGON_MUMBAI,
  WRAPPED_NATIVE_CURRENCY,
} from './tokens'

type ChainTokenList = {
  readonly [chainId: number]: Token[]
}

type ChainCurrencyList = {
  readonly [chainId: number]: Currency[]
}

const WRAPPED_NATIVE_CURRENCIES_ONLY: ChainTokenList = Object.fromEntries(
  Object.entries(WRAPPED_NATIVE_CURRENCY).map(([key, value]) => [key, [value]])
)

// used to construct intermediary pairs for trading
export const BASES_TO_CHECK_TRADES_AGAINST: ChainTokenList = {
  ...WRAPPED_NATIVE_CURRENCIES_ONLY,
  [SupportedChainId.MAINNET]: [
    ...WRAPPED_NATIVE_CURRENCIES_ONLY[SupportedChainId.MAINNET],
    DAI,
    USDC_MAINNET,
    USDT,
    WBTC,
  ],
  [SupportedChainId.OPTIMISM]: [
    ...WRAPPED_NATIVE_CURRENCIES_ONLY[SupportedChainId.OPTIMISM],
    DAI_OPTIMISM,
    USDT_OPTIMISM,
    WBTC_OPTIMISM,
  ],
  [SupportedChainId.ARBITRUM_ONE]: [
    ...WRAPPED_NATIVE_CURRENCIES_ONLY[SupportedChainId.ARBITRUM_ONE],
    DAI_ARBITRUM_ONE,
    USDT_ARBITRUM_ONE,
    WBTC_ARBITRUM_ONE,
  ],
  [SupportedChainId.POLYGON]: [
    ...WRAPPED_NATIVE_CURRENCIES_ONLY[SupportedChainId.POLYGON],
    DAI_POLYGON,
    USDC_POLYGON,
    USDT_POLYGON,
    WETH_POLYGON,
  ],
}
export const ADDITIONAL_BASES: { [chainId: number]: { [tokenAddress: string]: Token[] } } = {
  [SupportedChainId.MAINNET]: {
    '0xF16E4d813f4DcfDe4c5b44f305c908742De84eF0': [ETH2X_FLI],
    [rETH2.address]: [sETH2],
    [SWISE.address]: [sETH2],
    [FEI.address]: [TRIBE],
    [TRIBE.address]: [FEI],
    [FRAX.address]: [FXS],
    [FXS.address]: [FRAX],
    [WBTC.address]: [renBTC],
    [renBTC.address]: [WBTC],
  },
}
/**
 * Some tokens can only be swapped via certain pairs, so we override the list of bases that are considered for these
 * tokens.
 */
export const CUSTOM_BASES: { [chainId: number]: { [tokenAddress: string]: Token[] } } = {
  [SupportedChainId.MAINNET]: {
    [AMPL.address]: [DAI, WRAPPED_NATIVE_CURRENCY[SupportedChainId.MAINNET]],
  },
}

/**
 * Shows up in the currency select for swap and add liquidity
 */
export const COMMON_BASES: ChainCurrencyList = {
<<<<<<< HEAD
  [SupportedChainId.MAINNET]: [DAI, USDC, USDT, WBTC],
=======
  [SupportedChainId.MAINNET]: [
    nativeOnChain(SupportedChainId.MAINNET),
    DAI,
    USDC_MAINNET,
    USDT,
    WBTC,
    WRAPPED_NATIVE_CURRENCY[SupportedChainId.MAINNET],
  ],
>>>>>>> 1835de7f
  [SupportedChainId.ROPSTEN]: [
    nativeOnChain(SupportedChainId.ROPSTEN),
    WRAPPED_NATIVE_CURRENCY[SupportedChainId.ROPSTEN],
  ],
  [SupportedChainId.RINKEBY]: [
    nativeOnChain(SupportedChainId.RINKEBY),
    WRAPPED_NATIVE_CURRENCY[SupportedChainId.RINKEBY],
  ],
  [SupportedChainId.GOERLI]: [nativeOnChain(SupportedChainId.GOERLI), WRAPPED_NATIVE_CURRENCY[SupportedChainId.GOERLI]],
  [SupportedChainId.KOVAN]: [nativeOnChain(SupportedChainId.KOVAN), WRAPPED_NATIVE_CURRENCY[SupportedChainId.KOVAN]],
  [SupportedChainId.ARBITRUM_ONE]: [
    nativeOnChain(SupportedChainId.ARBITRUM_ONE),
    DAI_ARBITRUM_ONE,
    USDC_ARBITRUM,
    USDT_ARBITRUM_ONE,
    WBTC_ARBITRUM_ONE,
    WRAPPED_NATIVE_CURRENCY[SupportedChainId.ARBITRUM_ONE],
  ],
  [SupportedChainId.ARBITRUM_RINKEBY]: [
    nativeOnChain(SupportedChainId.ARBITRUM_RINKEBY),
    WRAPPED_NATIVE_CURRENCY[SupportedChainId.ARBITRUM_RINKEBY],
  ],
  [SupportedChainId.OPTIMISM]: [
    nativeOnChain(SupportedChainId.OPTIMISM),
    DAI_OPTIMISM,
    USDC_OPTIMISM,
    USDT_OPTIMISM,
    WBTC_OPTIMISM,
  ],
  [SupportedChainId.OPTIMISTIC_KOVAN]: [nativeOnChain(SupportedChainId.OPTIMISTIC_KOVAN)],
  [SupportedChainId.POLYGON]: [
    nativeOnChain(SupportedChainId.POLYGON),
    WETH_POLYGON,
    USDC_POLYGON,
    DAI_POLYGON,
    USDT_POLYGON,
    WBTC_POLYGON,
  ],
  [SupportedChainId.POLYGON_MUMBAI]: [
    nativeOnChain(SupportedChainId.POLYGON_MUMBAI),
    WRAPPED_NATIVE_CURRENCY[SupportedChainId.POLYGON_MUMBAI],
    WETH_POLYGON_MUMBAI,
  ],
}

// used to construct the list of all pairs we consider by default in the frontend
export const BASES_TO_TRACK_LIQUIDITY_FOR: ChainTokenList = {
  ...WRAPPED_NATIVE_CURRENCIES_ONLY,
  [SupportedChainId.MAINNET]: [
    ...WRAPPED_NATIVE_CURRENCIES_ONLY[SupportedChainId.MAINNET],
    DAI,
    USDC_MAINNET,
    USDT,
    WBTC,
  ],
}
export const PINNED_PAIRS: { readonly [chainId: number]: [Token, Token][] } = {
  [SupportedChainId.MAINNET]: [
    [
      new Token(SupportedChainId.MAINNET, '0x5d3a536E4D6DbD6114cc1Ead35777bAB948E3643', 8, 'cDAI', 'Compound Dai'),
      new Token(
        SupportedChainId.MAINNET,
        '0x39AA39c021dfbaE8faC545936693aC917d5E7563',
        8,
        'cUSDC',
        'Compound USD Coin'
      ),
    ],
    [USDC_MAINNET, USDT],
    [DAI, USDT],
  ],
}<|MERGE_RESOLUTION|>--- conflicted
+++ resolved
@@ -104,18 +104,14 @@
  * Shows up in the currency select for swap and add liquidity
  */
 export const COMMON_BASES: ChainCurrencyList = {
-<<<<<<< HEAD
-  [SupportedChainId.MAINNET]: [DAI, USDC, USDT, WBTC],
-=======
   [SupportedChainId.MAINNET]: [
-    nativeOnChain(SupportedChainId.MAINNET),
+    // nativeOnChain(SupportedChainId.MAINNET),
     DAI,
     USDC_MAINNET,
     USDT,
     WBTC,
-    WRAPPED_NATIVE_CURRENCY[SupportedChainId.MAINNET],
+    // WRAPPED_NATIVE_CURRENCY[SupportedChainId.MAINNET],
   ],
->>>>>>> 1835de7f
   [SupportedChainId.ROPSTEN]: [
     nativeOnChain(SupportedChainId.ROPSTEN),
     WRAPPED_NATIVE_CURRENCY[SupportedChainId.ROPSTEN],
