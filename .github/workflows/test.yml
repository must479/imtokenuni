--- conflicted
+++ resolved
@@ -37,13 +37,12 @@
       - run: yarn prepare
       - run: yarn test
 
-  cypress-build:
+  build:
     runs-on: ubuntu-latest
     steps:
       - uses: actions/checkout@v3
       - uses: ./.github/actions/setup
       - run: yarn prepare
-
       - run: yarn build
       - uses: actions/upload-artifact@v2
         with:
@@ -51,8 +50,8 @@
           path: build
           if-no-files-found: error
 
-<<<<<<< HEAD
   size-tests:
+    needs: [build]
     runs-on: ubuntu-latest
     steps:
       - uses: actions/checkout@v3
@@ -69,8 +68,6 @@
     steps:
       - uses: actions/checkout@v3
       - uses: ./.github/actions/setup
-=======
->>>>>>> 6fbe612f
       - uses: actions/cache@v3
         id: cypress-cache
         with:
@@ -80,7 +77,7 @@
         run: yarn cypress install
   
   cypress-test-matrix:
-    needs: cypress-build
+    needs: [build, cypress-build]
     runs-on: ubuntu-latest
     strategy:
       fail-fast: false
@@ -117,7 +114,7 @@
 
   # Included as a single job to check against for cypress test success, as cypress runs in a matrix.
   cypress-tests:
-    needs: cypress-test-matrix
+    needs: [cypress-test-matrix]
     runs-on: ubuntu-latest
     steps:
       - run: echo 'Finished cypress tests https\://dashboard.cypress.io/projects/yp82ef'